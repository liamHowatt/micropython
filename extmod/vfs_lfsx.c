/*
 * This file is part of the MicroPython project, http://micropython.org/
 *
 * The MIT License (MIT)
 *
 * Copyright (c) 2019-2020 Damien P. George
 *
 * Permission is hereby granted, free of charge, to any person obtaining a copy
 * of this software and associated documentation files (the "Software"), to deal
 * in the Software without restriction, including without limitation the rights
 * to use, copy, modify, merge, publish, distribute, sublicense, and/or sell
 * copies of the Software, and to permit persons to whom the Software is
 * furnished to do so, subject to the following conditions:
 *
 * The above copyright notice and this permission notice shall be included in
 * all copies or substantial portions of the Software.
 *
 * THE SOFTWARE IS PROVIDED "AS IS", WITHOUT WARRANTY OF ANY KIND, EXPRESS OR
 * IMPLIED, INCLUDING BUT NOT LIMITED TO THE WARRANTIES OF MERCHANTABILITY,
 * FITNESS FOR A PARTICULAR PURPOSE AND NONINFRINGEMENT. IN NO EVENT SHALL THE
 * AUTHORS OR COPYRIGHT HOLDERS BE LIABLE FOR ANY CLAIM, DAMAGES OR OTHER
 * LIABILITY, WHETHER IN AN ACTION OF CONTRACT, TORT OR OTHERWISE, ARISING FROM,
 * OUT OF OR IN CONNECTION WITH THE SOFTWARE OR THE USE OR OTHER DEALINGS IN
 * THE SOFTWARE.
 */

#include <stdio.h>
#include <string.h>

#include "py/runtime.h"
#include "py/stream.h"
#include "py/binary.h"
#include "py/objarray.h"
#include "py/objstr.h"
#include "py/mperrno.h"
#include "extmod/vfs.h"
#include "lib/timeutils/timeutils.h"

STATIC int MP_VFS_LFSx(dev_ioctl)(const struct LFSx_API (config) * c, int cmd, int arg, bool must_return_int) {
    mp_obj_t ret = mp_vfs_blockdev_ioctl(c->context, cmd, arg);
    int ret_i = 0;
    if (must_return_int || ret != mp_const_none) {
        ret_i = mp_obj_get_int(ret);
    }
    return ret_i;
}

STATIC int MP_VFS_LFSx(dev_read)(const struct LFSx_API (config) * c, LFSx_API(block_t) block, LFSx_API(off_t) off, void *buffer, LFSx_API(size_t) size) {
    return mp_vfs_blockdev_read_ext(c->context, block, off, size, buffer);
}

STATIC int MP_VFS_LFSx(dev_prog)(const struct LFSx_API (config) * c, LFSx_API(block_t) block, LFSx_API(off_t) off, const void *buffer, LFSx_API(size_t) size) {
    return mp_vfs_blockdev_write_ext(c->context, block, off, size, buffer);
}

STATIC int MP_VFS_LFSx(dev_erase)(const struct LFSx_API (config) * c, LFSx_API(block_t) block) {
    return MP_VFS_LFSx(dev_ioctl)(c, MP_BLOCKDEV_IOCTL_BLOCK_ERASE, block, true);
}

STATIC int MP_VFS_LFSx(dev_sync)(const struct LFSx_API (config) * c) {
    return MP_VFS_LFSx(dev_ioctl)(c, MP_BLOCKDEV_IOCTL_SYNC, 0, false);
}

STATIC void MP_VFS_LFSx(init_config)(MP_OBJ_VFS_LFSx * self, mp_obj_t bdev, size_t read_size, size_t prog_size, size_t lookahead) {
    self->blockdev.flags = MP_BLOCKDEV_FLAG_FREE_OBJ;
    mp_vfs_blockdev_init(&self->blockdev, bdev);

    struct LFSx_API (config) * config = &self->config;
    memset(config, 0, sizeof(*config));

    config->context = &self->blockdev;

    config->read = MP_VFS_LFSx(dev_read);
    config->prog = MP_VFS_LFSx(dev_prog);
    config->erase = MP_VFS_LFSx(dev_erase);
    config->sync = MP_VFS_LFSx(dev_sync);

    MP_VFS_LFSx(dev_ioctl)(config, MP_BLOCKDEV_IOCTL_INIT, 1, false); // initialise block device
    int bs = MP_VFS_LFSx(dev_ioctl)(config, MP_BLOCKDEV_IOCTL_BLOCK_SIZE, 0, true); // get block size
    int bc = MP_VFS_LFSx(dev_ioctl)(config, MP_BLOCKDEV_IOCTL_BLOCK_COUNT, 0, true); // get block count
    self->blockdev.block_size = bs;

    config->read_size = read_size;
    config->prog_size = prog_size;
    config->block_size = bs;
    config->block_count = bc;

    #if LFS_BUILD_VERSION == 1
    config->lookahead = lookahead;
    config->read_buffer = m_new(uint8_t, config->read_size);
    config->prog_buffer = m_new(uint8_t, config->prog_size);
    config->lookahead_buffer = m_new(uint8_t, config->lookahead / 8);
    #else
    config->block_cycles = 100;
    config->cache_size = 4 * MAX(read_size, prog_size);
    config->lookahead_size = lookahead;
    config->read_buffer = m_new(uint8_t, config->cache_size);
    config->prog_buffer = m_new(uint8_t, config->cache_size);
    config->lookahead_buffer = m_new(uint8_t, config->lookahead_size);
    #endif
}

const char *MP_VFS_LFSx(make_path)(MP_OBJ_VFS_LFSx * self, mp_obj_t path_in) {
    const char *path = mp_obj_str_get_str(path_in);
    if (path[0] != '/') {
        size_t l = vstr_len(&self->cur_dir);
        if (l > 0) {
            vstr_add_str(&self->cur_dir, path);
            path = vstr_null_terminated_str(&self->cur_dir);
            self->cur_dir.len = l;
        }
    }
    return path;
}

STATIC mp_obj_t MP_VFS_LFSx(make_new)(const mp_obj_type_t * type, size_t n_args, size_t n_kw, const mp_obj_t *all_args) {
    mp_arg_val_t args[MP_ARRAY_SIZE(lfs_make_allowed_args)];
    mp_arg_parse_all_kw_array(n_args, n_kw, all_args, MP_ARRAY_SIZE(lfs_make_allowed_args), lfs_make_allowed_args, args);

    MP_OBJ_VFS_LFSx *self = m_new0(MP_OBJ_VFS_LFSx, 1);
    self->base.type = type;
    vstr_init(&self->cur_dir, 16);
    vstr_add_byte(&self->cur_dir, '/');
    #if LFS_BUILD_VERSION == 2
    self->enable_mtime = args[LFS_MAKE_ARG_mtime].u_bool;
    #endif
    MP_VFS_LFSx(init_config)(self, args[LFS_MAKE_ARG_bdev].u_obj,
        args[LFS_MAKE_ARG_readsize].u_int, args[LFS_MAKE_ARG_progsize].u_int, args[LFS_MAKE_ARG_lookahead].u_int);
    int ret = LFSx_API(mount)(&self->lfs, &self->config);
    if (ret < 0) {
        mp_raise_OSError(-ret);
    }
    return MP_OBJ_FROM_PTR(self);
}

STATIC mp_obj_t MP_VFS_LFSx(mkfs)(size_t n_args, const mp_obj_t *pos_args, mp_map_t *kw_args) {
    mp_arg_val_t args[MP_ARRAY_SIZE(lfs_make_allowed_args)];
    mp_arg_parse_all(n_args, pos_args, kw_args, MP_ARRAY_SIZE(lfs_make_allowed_args), lfs_make_allowed_args, args);

    MP_OBJ_VFS_LFSx self;
    MP_VFS_LFSx(init_config)(&self, args[LFS_MAKE_ARG_bdev].u_obj,
        args[LFS_MAKE_ARG_readsize].u_int, args[LFS_MAKE_ARG_progsize].u_int, args[LFS_MAKE_ARG_lookahead].u_int);
    int ret = LFSx_API(format)(&self.lfs, &self.config);
    if (ret < 0) {
        mp_raise_OSError(-ret);
    }
    return mp_const_none;
}
STATIC MP_DEFINE_CONST_FUN_OBJ_KW(MP_VFS_LFSx(mkfs_fun_obj), 0, MP_VFS_LFSx(mkfs));
STATIC MP_DEFINE_CONST_STATICMETHOD_OBJ(MP_VFS_LFSx(mkfs_obj), MP_ROM_PTR(&MP_VFS_LFSx(mkfs_fun_obj)));

// Implementation of mp_vfs_lfs_file_open is provided in vfs_lfsx_file.c
STATIC MP_DEFINE_CONST_FUN_OBJ_3(MP_VFS_LFSx(open_obj), MP_VFS_LFSx(file_open));

typedef struct MP_VFS_LFSx (_ilistdir_it_t) {
    mp_obj_base_t base;
    mp_fun_1_t iternext;
    bool is_str;
    MP_OBJ_VFS_LFSx *vfs;
    LFSx_API(dir_t) dir;
} MP_VFS_LFSx(ilistdir_it_t);

STATIC mp_obj_t MP_VFS_LFSx(ilistdir_it_iternext)(mp_obj_t self_in) {
    MP_VFS_LFSx(ilistdir_it_t) * self = MP_OBJ_TO_PTR(self_in);

    struct LFSx_API (info) info;
    for (;;) {
        int ret = LFSx_API(dir_read)(&self->vfs->lfs, &self->dir, &info);
        if (ret == 0) {
            LFSx_API(dir_close)(&self->vfs->lfs, &self->dir);
            return MP_OBJ_STOP_ITERATION;
        }
        if (!(info.name[0] == '.' && (info.name[1] == '\0'
                                      || (info.name[1] == '.' && info.name[2] == '\0')))) {
            break;
        }
    }

    // make 4-tuple with info about this entry
    mp_obj_tuple_t *t = MP_OBJ_TO_PTR(mp_obj_new_tuple(4, NULL));
    if (self->is_str) {
        t->items[0] = mp_obj_new_str(info.name, strlen(info.name));
    } else {
        t->items[0] = mp_obj_new_bytes((const byte *)info.name, strlen(info.name));
    }
    t->items[1] = MP_OBJ_NEW_SMALL_INT(info.type == LFSx_MACRO(_TYPE_REG) ? MP_S_IFREG : MP_S_IFDIR);
    t->items[2] = MP_OBJ_NEW_SMALL_INT(0); // no inode number
    t->items[3] = MP_OBJ_NEW_SMALL_INT(info.size);

    return MP_OBJ_FROM_PTR(t);
}

STATIC mp_obj_t MP_VFS_LFSx(ilistdir_func)(size_t n_args, const mp_obj_t *args) {
    MP_OBJ_VFS_LFSx *self = MP_OBJ_TO_PTR(args[0]);
    bool is_str_type = true;
    const char *path;
    if (n_args == 2) {
        if (mp_obj_get_type(args[1]) == &mp_type_bytes) {
            is_str_type = false;
        }
        path = MP_VFS_LFSx(make_path)(self, args[1]);
    } else {
        path = vstr_null_terminated_str(&self->cur_dir);
    }

    MP_VFS_LFSx(ilistdir_it_t) * iter = m_new_obj(MP_VFS_LFSx(ilistdir_it_t));
    iter->base.type = &mp_type_polymorph_iter;
    iter->iternext = MP_VFS_LFSx(ilistdir_it_iternext);
    iter->is_str = is_str_type;
    iter->vfs = self;
    int ret = LFSx_API(dir_open)(&self->lfs, &iter->dir, path);
    if (ret < 0) {
        mp_raise_OSError(-ret);
    }
    return MP_OBJ_FROM_PTR(iter);
}
STATIC MP_DEFINE_CONST_FUN_OBJ_VAR_BETWEEN(MP_VFS_LFSx(ilistdir_obj), 1, 2, MP_VFS_LFSx(ilistdir_func));

STATIC mp_obj_t MP_VFS_LFSx(remove)(mp_obj_t self_in, mp_obj_t path_in) {
    MP_OBJ_VFS_LFSx *self = MP_OBJ_TO_PTR(self_in);
    const char *path = MP_VFS_LFSx(make_path)(self, path_in);
    int ret = LFSx_API(remove)(&self->lfs, path);
    if (ret < 0) {
        mp_raise_OSError(-ret);
    }
    return mp_const_none;
}
STATIC MP_DEFINE_CONST_FUN_OBJ_2(MP_VFS_LFSx(remove_obj), MP_VFS_LFSx(remove));

STATIC mp_obj_t MP_VFS_LFSx(rmdir)(mp_obj_t self_in, mp_obj_t path_in) {
    MP_OBJ_VFS_LFSx *self = MP_OBJ_TO_PTR(self_in);
    const char *path = MP_VFS_LFSx(make_path)(self, path_in);
    int ret = LFSx_API(remove)(&self->lfs, path);
    if (ret < 0) {
        mp_raise_OSError(-ret);
    }
    return mp_const_none;
}
STATIC MP_DEFINE_CONST_FUN_OBJ_2(MP_VFS_LFSx(rmdir_obj), MP_VFS_LFSx(rmdir));

STATIC mp_obj_t MP_VFS_LFSx(rename)(mp_obj_t self_in, mp_obj_t path_old_in, mp_obj_t path_new_in) {
    MP_OBJ_VFS_LFSx *self = MP_OBJ_TO_PTR(self_in);
    const char *path_old = MP_VFS_LFSx(make_path)(self, path_old_in);
    const char *path = mp_obj_str_get_str(path_new_in);
    vstr_t path_new;
    vstr_init(&path_new, vstr_len(&self->cur_dir));
    if (path[0] != '/') {
        vstr_add_strn(&path_new, vstr_str(&self->cur_dir), vstr_len(&self->cur_dir));
    }
    vstr_add_str(&path_new, path);
    int ret = LFSx_API(rename)(&self->lfs, path_old, vstr_null_terminated_str(&path_new));
    vstr_clear(&path_new);
    if (ret < 0) {
        mp_raise_OSError(-ret);
    }
    return mp_const_none;
}
STATIC MP_DEFINE_CONST_FUN_OBJ_3(MP_VFS_LFSx(rename_obj), MP_VFS_LFSx(rename));

STATIC mp_obj_t MP_VFS_LFSx(mkdir)(mp_obj_t self_in, mp_obj_t path_o) {
    MP_OBJ_VFS_LFSx *self = MP_OBJ_TO_PTR(self_in);
    const char *path = MP_VFS_LFSx(make_path)(self, path_o);
    int ret = LFSx_API(mkdir)(&self->lfs, path);
    if (ret < 0) {
        mp_raise_OSError(-ret);
    }
    return mp_const_none;
}
STATIC MP_DEFINE_CONST_FUN_OBJ_2(MP_VFS_LFSx(mkdir_obj), MP_VFS_LFSx(mkdir));

STATIC mp_obj_t MP_VFS_LFSx(chdir)(mp_obj_t self_in, mp_obj_t path_in) {
    MP_OBJ_VFS_LFSx *self = MP_OBJ_TO_PTR(self_in);

    // Check path exists
    const char *path = MP_VFS_LFSx(make_path)(self, path_in);
    if (path[1] != '\0') {
        // Not at root, check it exists
        struct LFSx_API (info) info;
        int ret = LFSx_API(stat)(&self->lfs, path, &info);
        if (ret < 0 || info.type != LFSx_MACRO(_TYPE_DIR)) {
            mp_raise_OSError(-MP_ENOENT);
        }
    }

    // Update cur_dir with new path
    if (path == vstr_str(&self->cur_dir)) {
        self->cur_dir.len = strlen(path);
    } else {
        vstr_reset(&self->cur_dir);
        vstr_add_str(&self->cur_dir, path);
    }

    // If not at root add trailing / to make it easy to build paths
    // and then normalise the path
    if (vstr_len(&self->cur_dir) != 1) {
        vstr_add_byte(&self->cur_dir, '/');

        #define CWD_LEN (vstr_len(&self->cur_dir))
        size_t to = 1;
        size_t from = 1;
        char *cwd = vstr_str(&self->cur_dir);
        while (from < CWD_LEN) {
            for (; cwd[from] == '/' && from < CWD_LEN; ++from) {
                // Scan for the start
            }
            if (from > to) {
                // Found excessive slash chars, squeeze them out
                vstr_cut_out_bytes(&self->cur_dir, to, from - to);
                from = to;
            }
            for (; cwd[from] != '/' && from < CWD_LEN; ++from) {
                // Scan for the next /
            }
            if ((from - to) == 1 && cwd[to] == '.') {
                // './', ignore
                vstr_cut_out_bytes(&self->cur_dir, to, ++from - to);
                from = to;
            } else if ((from - to) == 2 && cwd[to] == '.' && cwd[to + 1] == '.') {
                // '../', skip back
                if (to > 1) {
                    // Only skip back if not at the tip
                    for (--to; to > 1 && cwd[to - 1] != '/'; --to) {
                        // Skip back
                    }
                }
                vstr_cut_out_bytes(&self->cur_dir, to, ++from - to);
                from = to;
            } else {
                // Normal element, keep it and just move the offset
                to = ++from;
            }
        }
    }

    return mp_const_none;
}
STATIC MP_DEFINE_CONST_FUN_OBJ_2(MP_VFS_LFSx(chdir_obj), MP_VFS_LFSx(chdir));

STATIC mp_obj_t MP_VFS_LFSx(getcwd)(mp_obj_t self_in) {
    MP_OBJ_VFS_LFSx *self = MP_OBJ_TO_PTR(self_in);
    if (vstr_len(&self->cur_dir) == 1) {
        return MP_OBJ_NEW_QSTR(MP_QSTR__slash_);
    } else {
        // don't include trailing /
        return mp_obj_new_str(self->cur_dir.buf, self->cur_dir.len - 1);
    }
}
STATIC MP_DEFINE_CONST_FUN_OBJ_1(MP_VFS_LFSx(getcwd_obj), MP_VFS_LFSx(getcwd));

STATIC mp_obj_t MP_VFS_LFSx(stat)(mp_obj_t self_in, mp_obj_t path_in) {
    MP_OBJ_VFS_LFSx *self = MP_OBJ_TO_PTR(self_in);
    const char *path = MP_VFS_LFSx(make_path)(self, path_in);
    struct LFSx_API (info) info;
    int ret = LFSx_API(stat)(&self->lfs, path, &info);
    if (ret < 0) {
        mp_raise_OSError(-ret);
    }

    mp_uint_t mtime = 0;
    #if LFS_BUILD_VERSION == 2
    uint8_t mtime_buf[8];
    lfs2_ssize_t sz = lfs2_getattr(&self->lfs, path, LFS_ATTR_MTIME, &mtime_buf, sizeof(mtime_buf));
    if (sz == sizeof(mtime_buf)) {
        uint64_t ns = 0;
        for (size_t i = sizeof(mtime_buf); i > 0; --i) {
            ns = ns << 8 | mtime_buf[i - 1];
        }
<<<<<<< HEAD
        mtime = timeutils_seconds_since_2000_from_nanoseconds_since_1970(ns);
        #if MICROPY_EPOCH_IS_1970
        mtime += TIMEUTILS_SECONDS_1970_TO_2000;
        #endif
=======
        // On-disk storage of timestamps uses 1970 as the Epoch, so convert to host's Epoch.
        mtime = timeutils_seconds_since_epoch_from_nanoseconds_since_1970(ns);
>>>>>>> 78b23c3a
    }
    #endif

    mp_obj_tuple_t *t = MP_OBJ_TO_PTR(mp_obj_new_tuple(10, NULL));
    t->items[0] = MP_OBJ_NEW_SMALL_INT(info.type == LFSx_MACRO(_TYPE_REG) ? MP_S_IFREG : MP_S_IFDIR); // st_mode
    t->items[1] = MP_OBJ_NEW_SMALL_INT(0); // st_ino
    t->items[2] = MP_OBJ_NEW_SMALL_INT(0); // st_dev
    t->items[3] = MP_OBJ_NEW_SMALL_INT(0); // st_nlink
    t->items[4] = MP_OBJ_NEW_SMALL_INT(0); // st_uid
    t->items[5] = MP_OBJ_NEW_SMALL_INT(0); // st_gid
    t->items[6] = mp_obj_new_int_from_uint(info.size); // st_size
    t->items[7] = mp_obj_new_int_from_uint(mtime); // st_atime
    t->items[8] = mp_obj_new_int_from_uint(mtime); // st_mtime
    t->items[9] = mp_obj_new_int_from_uint(mtime); // st_ctime

    return MP_OBJ_FROM_PTR(t);
}
STATIC MP_DEFINE_CONST_FUN_OBJ_2(MP_VFS_LFSx(stat_obj), MP_VFS_LFSx(stat));

STATIC int LFSx_API(traverse_cb)(void *data, LFSx_API(block_t) bl) {
    (void)bl;
    uint32_t *n = (uint32_t *)data;
    *n += 1;
    return LFSx_MACRO(_ERR_OK);
}

STATIC mp_obj_t MP_VFS_LFSx(statvfs)(mp_obj_t self_in, mp_obj_t path_in) {
    (void)path_in;
    MP_OBJ_VFS_LFSx *self = MP_OBJ_TO_PTR(self_in);
    uint32_t n_used_blocks = 0;
    #if LFS_BUILD_VERSION == 1
    int ret = LFSx_API(traverse)(&self->lfs, LFSx_API(traverse_cb), &n_used_blocks);
    #else
    int ret = LFSx_API(fs_traverse)(&self->lfs, LFSx_API(traverse_cb), &n_used_blocks);
    #endif
    if (ret < 0) {
        mp_raise_OSError(-ret);
    }

    mp_obj_tuple_t *t = MP_OBJ_TO_PTR(mp_obj_new_tuple(10, NULL));
    t->items[0] = MP_OBJ_NEW_SMALL_INT(self->lfs.cfg->block_size); // f_bsize
    t->items[1] = t->items[0]; // f_frsize
    t->items[2] = MP_OBJ_NEW_SMALL_INT(self->lfs.cfg->block_count); // f_blocks
    t->items[3] = MP_OBJ_NEW_SMALL_INT(self->lfs.cfg->block_count - n_used_blocks); // f_bfree
    t->items[4] = t->items[3]; // f_bavail
    t->items[5] = MP_OBJ_NEW_SMALL_INT(0); // f_files
    t->items[6] = MP_OBJ_NEW_SMALL_INT(0); // f_ffree
    t->items[7] = MP_OBJ_NEW_SMALL_INT(0); // f_favail
    t->items[8] = MP_OBJ_NEW_SMALL_INT(0); // f_flags
    t->items[9] = MP_OBJ_NEW_SMALL_INT(LFSx_MACRO(_NAME_MAX)); // f_namemax

    return MP_OBJ_FROM_PTR(t);
}
STATIC MP_DEFINE_CONST_FUN_OBJ_2(MP_VFS_LFSx(statvfs_obj), MP_VFS_LFSx(statvfs));

STATIC mp_obj_t MP_VFS_LFSx(mount)(mp_obj_t self_in, mp_obj_t readonly, mp_obj_t mkfs) {
    MP_OBJ_VFS_LFSx *self = MP_OBJ_TO_PTR(self_in);
    (void)mkfs;

    // Make block device read-only if requested.
    if (mp_obj_is_true(readonly)) {
        self->blockdev.writeblocks[0] = MP_OBJ_NULL;
    }

    // Already called LFSx_API(mount) in MP_VFS_LFSx(make_new) so the filesystem is ready.

    return mp_const_none;
}
STATIC MP_DEFINE_CONST_FUN_OBJ_3(MP_VFS_LFSx(mount_obj), MP_VFS_LFSx(mount));

STATIC mp_obj_t MP_VFS_LFSx(umount)(mp_obj_t self_in) {
    MP_OBJ_VFS_LFSx *self = MP_OBJ_TO_PTR(self_in);
    // LFS unmount never fails
    LFSx_API(unmount)(&self->lfs);
    return mp_const_none;
}
STATIC MP_DEFINE_CONST_FUN_OBJ_1(MP_VFS_LFSx(umount_obj), MP_VFS_LFSx(umount));

STATIC const mp_rom_map_elem_t MP_VFS_LFSx(locals_dict_table)[] = {
    { MP_ROM_QSTR(MP_QSTR_mkfs), MP_ROM_PTR(&MP_VFS_LFSx(mkfs_obj)) },
    { MP_ROM_QSTR(MP_QSTR_open), MP_ROM_PTR(&MP_VFS_LFSx(open_obj)) },
    { MP_ROM_QSTR(MP_QSTR_ilistdir), MP_ROM_PTR(&MP_VFS_LFSx(ilistdir_obj)) },
    { MP_ROM_QSTR(MP_QSTR_mkdir), MP_ROM_PTR(&MP_VFS_LFSx(mkdir_obj)) },
    { MP_ROM_QSTR(MP_QSTR_rmdir), MP_ROM_PTR(&MP_VFS_LFSx(rmdir_obj)) },
    { MP_ROM_QSTR(MP_QSTR_chdir), MP_ROM_PTR(&MP_VFS_LFSx(chdir_obj)) },
    { MP_ROM_QSTR(MP_QSTR_getcwd), MP_ROM_PTR(&MP_VFS_LFSx(getcwd_obj)) },
    { MP_ROM_QSTR(MP_QSTR_remove), MP_ROM_PTR(&MP_VFS_LFSx(remove_obj)) },
    { MP_ROM_QSTR(MP_QSTR_rename), MP_ROM_PTR(&MP_VFS_LFSx(rename_obj)) },
    { MP_ROM_QSTR(MP_QSTR_stat), MP_ROM_PTR(&MP_VFS_LFSx(stat_obj)) },
    { MP_ROM_QSTR(MP_QSTR_statvfs), MP_ROM_PTR(&MP_VFS_LFSx(statvfs_obj)) },
    { MP_ROM_QSTR(MP_QSTR_mount), MP_ROM_PTR(&MP_VFS_LFSx(mount_obj)) },
    { MP_ROM_QSTR(MP_QSTR_umount), MP_ROM_PTR(&MP_VFS_LFSx(umount_obj)) },
};
STATIC MP_DEFINE_CONST_DICT(MP_VFS_LFSx(locals_dict), MP_VFS_LFSx(locals_dict_table));

STATIC mp_import_stat_t MP_VFS_LFSx(import_stat)(void *self_in, const char *path) {
    MP_OBJ_VFS_LFSx *self = self_in;
    struct LFSx_API (info) info;
    mp_obj_str_t path_obj = { { &mp_type_str }, 0, 0, (const byte *)path };
    path = MP_VFS_LFSx(make_path)(self, MP_OBJ_FROM_PTR(&path_obj));
    int ret = LFSx_API(stat)(&self->lfs, path, &info);
    if (ret == 0) {
        if (info.type == LFSx_MACRO(_TYPE_REG)) {
            return MP_IMPORT_STAT_FILE;
        } else {
            return MP_IMPORT_STAT_DIR;
        }
    }
    return MP_IMPORT_STAT_NO_EXIST;
}

STATIC const mp_vfs_proto_t MP_VFS_LFSx(proto) = {
    .import_stat = MP_VFS_LFSx(import_stat),
};

const mp_obj_type_t MP_TYPE_VFS_LFSx = {
    { &mp_type_type },
    #if LFS_BUILD_VERSION == 1
    .name = MP_QSTR_VfsLfs1,
    #else
    .name = MP_QSTR_VfsLfs2,
    #endif
    .make_new = MP_VFS_LFSx(make_new),
    .protocol = &MP_VFS_LFSx(proto),
    .locals_dict = (mp_obj_dict_t *)&MP_VFS_LFSx(locals_dict),
};<|MERGE_RESOLUTION|>--- conflicted
+++ resolved
@@ -365,15 +365,8 @@
         for (size_t i = sizeof(mtime_buf); i > 0; --i) {
             ns = ns << 8 | mtime_buf[i - 1];
         }
-<<<<<<< HEAD
-        mtime = timeutils_seconds_since_2000_from_nanoseconds_since_1970(ns);
-        #if MICROPY_EPOCH_IS_1970
-        mtime += TIMEUTILS_SECONDS_1970_TO_2000;
-        #endif
-=======
         // On-disk storage of timestamps uses 1970 as the Epoch, so convert to host's Epoch.
         mtime = timeutils_seconds_since_epoch_from_nanoseconds_since_1970(ns);
->>>>>>> 78b23c3a
     }
     #endif
 
