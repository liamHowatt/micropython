--- conflicted
+++ resolved
@@ -26,10 +26,7 @@
 
 #include "py/runtime.h"
 #include "py/mphal.h"
-<<<<<<< HEAD
-=======
 #include "lib/timeutils/timeutils.h"
->>>>>>> 78b23c3a
 #include "extmod/vfs.h"
 #include "extmod/vfs_lfs.h"
 
@@ -130,12 +127,8 @@
 mp_obj_t mp_vfs_lfs2_file_open(mp_obj_t self_in, mp_obj_t path_in, mp_obj_t mode_in);
 
 STATIC void lfs_get_mtime(uint8_t buf[8]) {
-<<<<<<< HEAD
-    uint64_t ns = mp_hal_time_ns();
-=======
     // On-disk storage of timestamps uses 1970 as the Epoch, so convert from host's Epoch.
     uint64_t ns = timeutils_nanoseconds_since_epoch_to_nanoseconds_since_1970(mp_hal_time_ns());
->>>>>>> 78b23c3a
     // Store "ns" to "buf" in little-endian format (essentially htole64).
     for (size_t i = 0; i < 8; ++i) {
         buf[i] = ns;
