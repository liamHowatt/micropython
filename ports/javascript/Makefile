--- conflicted
+++ resolved
@@ -30,15 +30,6 @@
 endif
 
 ifdef EMSCRIPTEN
-<<<<<<< HEAD
-#    CPP += --sysroot $(EMSCRIPTEN)/system
-    CPP += -isystem $(EMSCRIPTEN)/system/include
-    CPP += -isystem $(EMSCRIPTEN)/system/include/libc
-    CPP += -isystem $(EMSCRIPTEN)/system/include/libcxx
-    CPP += $(CPPFLAGS)
-    # Act like 'emcc'
-    CPP += -U__i386 -U__i386 -Ui386 -U__SSE -U__SSE_MATH -U__SSE2 -U__SSE2_MATH -U__MMX__ -U__SSE__ -U__SSE_MATH__ -U__SSE2__ -U__SSE2_MATH__
-=======
 	CPP += -D__EMSCRIPTEN__ -D__CPP__
 	CPP += --sysroot $(EMSCRIPTEN)/system
 	CPP += -isystem $(EMSCRIPTEN)/system/include/libc
@@ -46,7 +37,6 @@
 	CPP += $(CPPFLAGS)
 	# Act like 'emcc'
 	CPP += -U__i386 -U__i386 -Ui386 -U__SSE -U__SSE_MATH -U__SSE2 -U__SSE2_MATH -U__MMX__ -U__SSE__ -U__SSE_MATH__ -U__SSE2__ -U__SSE2_MATH__
->>>>>>> 5e66986e
 endif
 
 CFLAGS = -m32 -Wall $(INC) $(COPT) $(CPPFLAGS)
