/*
 * This file is part of the MicroPython project, http://micropython.org/
 *
 * The MIT License (MIT)
 *
 * Copyright (c) 2016 Linaro Limited
 *
 * Permission is hereby granted, free of charge, to any person obtaining a copy
 * of this software and associated documentation files (the "Software"), to deal
 * in the Software without restriction, including without limitation the rights
 * to use, copy, modify, merge, publish, distribute, sublicense, and/or sell
 * copies of the Software, and to permit persons to whom the Software is
 * furnished to do so, subject to the following conditions:
 *
 * The above copyright notice and this permission notice shall be included in
 * all copies or substantial portions of the Software.
 *
 * THE SOFTWARE IS PROVIDED "AS IS", WITHOUT WARRANTY OF ANY KIND, EXPRESS OR
 * IMPLIED, INCLUDING BUT NOT LIMITED TO THE WARRANTIES OF MERCHANTABILITY,
 * FITNESS FOR A PARTICULAR PURPOSE AND NONINFRINGEMENT. IN NO EVENT SHALL THE
 * AUTHORS OR COPYRIGHT HOLDERS BE LIABLE FOR ANY CLAIM, DAMAGES OR OTHER
 * LIABILITY, WHETHER IN AN ACTION OF CONTRACT, TORT OR OTHERWISE, ARISING FROM,
 * OUT OF OR IN CONNECTION WITH THE SOFTWARE OR THE USE OR OTHER DEALINGS IN
 * THE SOFTWARE.
 */
#include <alloca.h>

// Include Zephyr's autoconf.h, which should be made first by Zephyr makefiles
#include "autoconf.h"
// Included here to get basic Zephyr environment (macros, etc.)
#include <zephyr/zephyr.h>
#include <zephyr/drivers/spi.h>

// Usually passed from Makefile
#ifndef MICROPY_HEAP_SIZE
#define MICROPY_HEAP_SIZE (16 * 1024)
#endif

// LVGL
#define MICROPY_PY_LVGL				(1)

#define MICROPY_ENABLE_SOURCE_LINE  (1)
#define MICROPY_STACK_CHECK         (1)
#define MICROPY_ENABLE_GC           (1)
#define MICROPY_ENABLE_FINALISER    (MICROPY_VFS)
#define MICROPY_HELPER_REPL         (1)
#define MICROPY_REPL_AUTO_INDENT    (1)
#define MICROPY_KBD_EXCEPTION       (1)
#define MICROPY_CPYTHON_COMPAT      (0)
#define MICROPY_PY_ASYNC_AWAIT      (0)
#define MICROPY_PY_ATTRTUPLE        (0)
#define MICROPY_PY_BUILTINS_BYTES_HEX (1)
#define MICROPY_PY_BUILTINS_ENUMERATE (0)
#define MICROPY_PY_BUILTINS_FILTER  (0)
#define MICROPY_PY_BUILTINS_MIN_MAX (0)
#define MICROPY_PY_BUILTINS_PROPERTY (0)
#define MICROPY_PY_BUILTINS_RANGE_ATTRS (0)
#define MICROPY_PY_BUILTINS_REVERSED (0)
#define MICROPY_PY_BUILTINS_SET     (0)
#define MICROPY_PY_BUILTINS_STR_COUNT (0)
#define MICROPY_PY_BUILTINS_MEMORYVIEW (1)
#define MICROPY_PY_BUILTINS_HELP    (1)
#define MICROPY_PY_BUILTINS_HELP_TEXT zephyr_help_text
#define MICROPY_PY_BUILTINS_MEMORYVIEW (1)
#define MICROPY_PY_ARRAY            (0)
#define MICROPY_PY_COLLECTIONS      (0)
#define MICROPY_PY_CMATH            (0)
#define MICROPY_PY_IO               (0)
#define MICROPY_PY_MICROPYTHON_MEM_INFO (1)
#define MICROPY_PY_MACHINE          (1)
#define MICROPY_PY_MACHINE_I2C      (1)
#define MICROPY_PY_MACHINE_SPI      (1)
#define MICROPY_PY_MACHINE_SPI_MSB (SPI_TRANSFER_MSB)
#define MICROPY_PY_MACHINE_SPI_LSB (SPI_TRANSFER_LSB)
#define MICROPY_PY_MACHINE_PIN_MAKE_NEW mp_pin_make_new
#define MICROPY_MODULE_WEAK_LINKS   (1)
#define MICROPY_PY_STRUCT           (0)
#ifdef CONFIG_NETWORKING
// If we have networking, we likely want errno comfort
#define MICROPY_PY_UERRNO           (1)
#define MICROPY_PY_USOCKET          (1)
#endif
#ifdef CONFIG_BT
#define MICROPY_PY_BLUETOOTH        (1)
#ifdef CONFIG_BT_CENTRAL
#define MICROPY_PY_BLUETOOTH_ENABLE_CENTRAL_MODE (1)
#endif
#define MICROPY_PY_BLUETOOTH_ENABLE_GATT_CLIENT (0)
#endif
#define MICROPY_PY_UBINASCII        (1)
#define MICROPY_PY_UHASHLIB         (1)
#define MICROPY_PY_UOS              (1)
#define MICROPY_PY_UTIME            (1)
#define MICROPY_PY_UTIME_MP_HAL     (1)
#define MICROPY_PY_ZEPHYR           (1)
#define MICROPY_PY_ZSENSOR          (1)
#define MICROPY_PY_SYS_MODULES      (0)
#define MICROPY_LONGINT_IMPL (MICROPY_LONGINT_IMPL_LONGLONG)
#define MICROPY_FLOAT_IMPL (MICROPY_FLOAT_IMPL_FLOAT)
#define MICROPY_PY_BUILTINS_COMPLEX (0)
#define MICROPY_ENABLE_SCHEDULER    (1)
#define MICROPY_VFS                 (1)
#define MICROPY_READER_VFS          (MICROPY_VFS)

// fatfs configuration used in ffconf.h
#define MICROPY_FATFS_ENABLE_LFN       (1)
#define MICROPY_FATFS_LFN_CODE_PAGE    437 /* 1=SFN/ANSI 437=LFN/U.S.(OEM) */
#define MICROPY_FATFS_USE_LABEL        (1)
#define MICROPY_FATFS_RPATH            (2)
#define MICROPY_FATFS_NORTC            (1)

// Saving extra crumbs to make sure binary fits in 128K
#define MICROPY_COMP_CONST_FOLDING  (0)
#define MICROPY_COMP_CONST (0)
#define MICROPY_COMP_DOUBLE_TUPLE_ASSIGN (0)

void mp_hal_signal_event(void);
#define MICROPY_SCHED_HOOK_SCHEDULED mp_hal_signal_event()

#define MICROPY_PY_SYS_PLATFORM "zephyr"

#ifdef CONFIG_BOARD
#define MICROPY_HW_BOARD_NAME "zephyr-" CONFIG_BOARD
#else
#define MICROPY_HW_BOARD_NAME "zephyr-generic"
#endif

#ifdef CONFIG_SOC
#define MICROPY_HW_MCU_NAME CONFIG_SOC
#else
#define MICROPY_HW_MCU_NAME "unknown-cpu"
#endif

#define MICROPY_MODULE_FROZEN_STR   (0)

typedef int mp_int_t; // must be pointer size
typedef unsigned mp_uint_t; // must be pointer size
typedef long mp_off_t;

#define MP_STATE_PORT MP_STATE_VM

<<<<<<< HEAD
#define MICROPY_PORT_ROOT_POINTERS \
	LV_ROOTS \
    void *mp_lv_user_data; \
    const char *readline_hist[8]; \
    void *machine_pin_irq_list; /* Linked list of pin irq objects */ \
    struct _mp_bluetooth_zephyr_root_pointers_t *bluetooth_zephyr_root_pointers;

=======
>>>>>>> 294baf52
// extra built in names to add to the global namespace
#define MICROPY_PORT_BUILTINS \
    { MP_ROM_QSTR(MP_QSTR_open), MP_ROM_PTR(&mp_builtin_open_obj) },

#define MICROPY_BEGIN_ATOMIC_SECTION irq_lock
#define MICROPY_END_ATOMIC_SECTION irq_unlock<|MERGE_RESOLUTION|>--- conflicted
+++ resolved
@@ -139,16 +139,6 @@
 
 #define MP_STATE_PORT MP_STATE_VM
 
-<<<<<<< HEAD
-#define MICROPY_PORT_ROOT_POINTERS \
-	LV_ROOTS \
-    void *mp_lv_user_data; \
-    const char *readline_hist[8]; \
-    void *machine_pin_irq_list; /* Linked list of pin irq objects */ \
-    struct _mp_bluetooth_zephyr_root_pointers_t *bluetooth_zephyr_root_pointers;
-
-=======
->>>>>>> 294baf52
 // extra built in names to add to the global namespace
 #define MICROPY_PORT_BUILTINS \
     { MP_ROM_QSTR(MP_QSTR_open), MP_ROM_PTR(&mp_builtin_open_obj) },
