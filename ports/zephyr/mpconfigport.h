/*
 * This file is part of the MicroPython project, http://micropython.org/
 *
 * The MIT License (MIT)
 *
 * Copyright (c) 2016 Linaro Limited
 *
 * Permission is hereby granted, free of charge, to any person obtaining a copy
 * of this software and associated documentation files (the "Software"), to deal
 * in the Software without restriction, including without limitation the rights
 * to use, copy, modify, merge, publish, distribute, sublicense, and/or sell
 * copies of the Software, and to permit persons to whom the Software is
 * furnished to do so, subject to the following conditions:
 *
 * The above copyright notice and this permission notice shall be included in
 * all copies or substantial portions of the Software.
 *
 * THE SOFTWARE IS PROVIDED "AS IS", WITHOUT WARRANTY OF ANY KIND, EXPRESS OR
 * IMPLIED, INCLUDING BUT NOT LIMITED TO THE WARRANTIES OF MERCHANTABILITY,
 * FITNESS FOR A PARTICULAR PURPOSE AND NONINFRINGEMENT. IN NO EVENT SHALL THE
 * AUTHORS OR COPYRIGHT HOLDERS BE LIABLE FOR ANY CLAIM, DAMAGES OR OTHER
 * LIABILITY, WHETHER IN AN ACTION OF CONTRACT, TORT OR OTHERWISE, ARISING FROM,
 * OUT OF OR IN CONNECTION WITH THE SOFTWARE OR THE USE OR OTHER DEALINGS IN
 * THE SOFTWARE.
 */
#include <alloca.h>

// Include Zephyr's autoconf.h, which should be made first by Zephyr makefiles
#include "autoconf.h"
// Included here to get basic Zephyr environment (macros, etc.)
#include <zephyr.h>
#include <drivers/spi.h>

// Usually passed from Makefile
#ifndef MICROPY_HEAP_SIZE
#define MICROPY_HEAP_SIZE (16 * 1024)
#endif

// LVGL
#define MICROPY_PY_LVGL				(1)

#define MICROPY_ENABLE_SOURCE_LINE  (1)
#define MICROPY_STACK_CHECK         (1)
#define MICROPY_ENABLE_GC           (1)
#define MICROPY_HELPER_REPL         (1)
#define MICROPY_REPL_AUTO_INDENT    (1)
#define MICROPY_KBD_EXCEPTION       (1)
#define MICROPY_CPYTHON_COMPAT      (0)
#define MICROPY_PY_ASYNC_AWAIT      (0)
#define MICROPY_PY_ATTRTUPLE        (0)
#define MICROPY_PY_BUILTINS_ENUMERATE (0)
#define MICROPY_PY_BUILTINS_FILTER  (0)
#define MICROPY_PY_BUILTINS_MIN_MAX (0)
#define MICROPY_PY_BUILTINS_PROPERTY (0)
#define MICROPY_PY_BUILTINS_RANGE_ATTRS (0)
#define MICROPY_PY_BUILTINS_REVERSED (0)
#define MICROPY_PY_BUILTINS_SET     (0)
#define MICROPY_PY_BUILTINS_STR_COUNT (0)
#define MICROPY_PY_BUILTINS_MEMORYVIEW (1)
#define MICROPY_PY_BUILTINS_HELP    (1)
#define MICROPY_PY_BUILTINS_HELP_TEXT zephyr_help_text
#define MICROPY_PY_BUILTINS_MEMORYVIEW (1)
#define MICROPY_PY_ARRAY            (0)
#define MICROPY_PY_COLLECTIONS      (0)
#define MICROPY_PY_CMATH            (0)
#define MICROPY_PY_IO               (0)
#define MICROPY_PY_MICROPYTHON_MEM_INFO (1)
#define MICROPY_PY_MACHINE          (1)
#define MICROPY_PY_MACHINE_I2C      (1)
#define MICROPY_PY_MACHINE_SPI      (1)
#define MICROPY_PY_MACHINE_SPI_MSB (SPI_TRANSFER_MSB)
#define MICROPY_PY_MACHINE_SPI_LSB (SPI_TRANSFER_LSB)
#define MICROPY_PY_MACHINE_PIN_MAKE_NEW mp_pin_make_new
#define MICROPY_MODULE_WEAK_LINKS   (1)
#define MICROPY_PY_STRUCT           (0)
#ifdef CONFIG_NETWORKING
// If we have networking, we likely want errno comfort
#define MICROPY_PY_UERRNO           (1)
#define MICROPY_PY_USOCKET          (1)
#endif
#ifdef CONFIG_BT
#define MICROPY_PY_BLUETOOTH        (1)
#ifdef CONFIG_BT_CENTRAL
#define MICROPY_PY_BLUETOOTH_ENABLE_CENTRAL_MODE (1)
#endif
#define MICROPY_PY_BLUETOOTH_ENABLE_GATT_CLIENT (0)
#endif
#define MICROPY_PY_UBINASCII        (1)
#define MICROPY_PY_UHASHLIB         (1)
#define MICROPY_PY_UOS              (1)
#define MICROPY_PY_UTIME            (1)
#define MICROPY_PY_UTIME_MP_HAL     (1)
#define MICROPY_PY_ZEPHYR           (1)
#define MICROPY_PY_ZSENSOR          (1)
#define MICROPY_PY_SYS_MODULES      (0)
#define MICROPY_LONGINT_IMPL (MICROPY_LONGINT_IMPL_LONGLONG)
#define MICROPY_FLOAT_IMPL (MICROPY_FLOAT_IMPL_FLOAT)
#define MICROPY_PY_BUILTINS_COMPLEX (0)
#define MICROPY_ENABLE_SCHEDULER    (1)
#define MICROPY_VFS                 (1)
#define MICROPY_READER_VFS          (MICROPY_VFS)

// fatfs configuration used in ffconf.h
#define MICROPY_FATFS_ENABLE_LFN       (1)
#define MICROPY_FATFS_LFN_CODE_PAGE    437 /* 1=SFN/ANSI 437=LFN/U.S.(OEM) */
#define MICROPY_FATFS_USE_LABEL        (1)
#define MICROPY_FATFS_RPATH            (2)
#define MICROPY_FATFS_NORTC            (1)

// Saving extra crumbs to make sure binary fits in 128K
#define MICROPY_COMP_CONST_FOLDING  (0)
#define MICROPY_COMP_CONST (0)
#define MICROPY_COMP_DOUBLE_TUPLE_ASSIGN (0)

void mp_hal_signal_event(void);
#define MICROPY_SCHED_HOOK_SCHEDULED mp_hal_signal_event()

#define MICROPY_PY_SYS_PLATFORM "zephyr"

#ifdef CONFIG_BOARD
#define MICROPY_HW_BOARD_NAME "zephyr-" CONFIG_BOARD
#else
#define MICROPY_HW_BOARD_NAME "zephyr-generic"
#endif

#ifdef CONFIG_SOC
#define MICROPY_HW_MCU_NAME CONFIG_SOC
#else
#define MICROPY_HW_MCU_NAME "unknown-cpu"
#endif

#define MICROPY_MODULE_FROZEN_STR   (0)

typedef int mp_int_t; // must be pointer size
typedef unsigned mp_uint_t; // must be pointer size
typedef long mp_off_t;

#define MP_STATE_PORT MP_STATE_VM

#define MICROPY_PORT_ROOT_POINTERS \
	LV_ROOTS \
    void *mp_lv_user_data; \
    const char *readline_hist[8]; \
    void *machine_pin_irq_list; /* Linked list of pin irq objects */ \
    struct _mp_bluetooth_zephyr_root_pointers_t *bluetooth_zephyr_root_pointers;

<<<<<<< HEAD
extern const struct _mp_obj_module_t mp_module_machine;
extern const struct _mp_obj_module_t mp_module_time;
extern const struct _mp_obj_module_t mp_module_uos;
extern const struct _mp_obj_module_t mp_module_usocket;
extern const struct _mp_obj_module_t mp_module_zephyr;
extern const struct _mp_obj_module_t mp_module_zsensor;
extern const struct _mp_obj_module_t mp_module_lvgl;

#if MICROPY_PY_UOS
#define MICROPY_PY_UOS_DEF { MP_ROM_QSTR(MP_QSTR_uos), MP_ROM_PTR(&mp_module_uos) },
#else
#define MICROPY_PY_UOS_DEF
#endif

#if MICROPY_PY_USOCKET
#define MICROPY_PY_USOCKET_DEF { MP_ROM_QSTR(MP_QSTR_usocket), MP_ROM_PTR(&mp_module_usocket) },
#else
#define MICROPY_PY_USOCKET_DEF
#endif

#if MICROPY_PY_UTIME
#define MICROPY_PY_UTIME_DEF { MP_ROM_QSTR(MP_QSTR_utime), MP_ROM_PTR(&mp_module_time) },
#else
#define MICROPY_PY_UTIME_DEF
#endif

#if MICROPY_PY_ZEPHYR
#define MICROPY_PY_ZEPHYR_DEF { MP_ROM_QSTR(MP_QSTR_zephyr), MP_ROM_PTR(&mp_module_zephyr) },
#else
#define MICROPY_PY_ZEPHYR_DEF
#endif

#if MICROPY_PY_ZSENSOR
#define MICROPY_PY_ZSENSOR_DEF { MP_ROM_QSTR(MP_QSTR_zsensor), MP_ROM_PTR(&mp_module_zsensor) },
#else
#define MICROPY_PY_ZSENSOR_DEF
#endif


#include "lib/lv_bindings/lvgl/src/lv_misc/lv_gc.h"
#define MICROPY_PY_LVGL_DEF \
    { MP_OBJ_NEW_QSTR(MP_QSTR_lvgl), (mp_obj_t)&mp_module_lvgl },\

#define MICROPY_PORT_BUILTIN_MODULES \
    { MP_ROM_QSTR(MP_QSTR_machine), MP_ROM_PTR(&mp_module_machine) }, \
    MICROPY_PY_UOS_DEF \
    MICROPY_PY_USOCKET_DEF \
    MICROPY_PY_UTIME_DEF \
    MICROPY_PY_ZEPHYR_DEF \
    MICROPY_PY_ZSENSOR_DEF \
	MICROPY_PY_LVGL_DEF	\

=======
>>>>>>> 9b486340
// extra built in names to add to the global namespace
#define MICROPY_PORT_BUILTINS \
    { MP_ROM_QSTR(MP_QSTR_open), MP_ROM_PTR(&mp_builtin_open_obj) },

#define MICROPY_BEGIN_ATOMIC_SECTION irq_lock
#define MICROPY_END_ATOMIC_SECTION irq_unlock<|MERGE_RESOLUTION|>--- conflicted
+++ resolved
@@ -144,61 +144,6 @@
     void *machine_pin_irq_list; /* Linked list of pin irq objects */ \
     struct _mp_bluetooth_zephyr_root_pointers_t *bluetooth_zephyr_root_pointers;
 
-<<<<<<< HEAD
-extern const struct _mp_obj_module_t mp_module_machine;
-extern const struct _mp_obj_module_t mp_module_time;
-extern const struct _mp_obj_module_t mp_module_uos;
-extern const struct _mp_obj_module_t mp_module_usocket;
-extern const struct _mp_obj_module_t mp_module_zephyr;
-extern const struct _mp_obj_module_t mp_module_zsensor;
-extern const struct _mp_obj_module_t mp_module_lvgl;
-
-#if MICROPY_PY_UOS
-#define MICROPY_PY_UOS_DEF { MP_ROM_QSTR(MP_QSTR_uos), MP_ROM_PTR(&mp_module_uos) },
-#else
-#define MICROPY_PY_UOS_DEF
-#endif
-
-#if MICROPY_PY_USOCKET
-#define MICROPY_PY_USOCKET_DEF { MP_ROM_QSTR(MP_QSTR_usocket), MP_ROM_PTR(&mp_module_usocket) },
-#else
-#define MICROPY_PY_USOCKET_DEF
-#endif
-
-#if MICROPY_PY_UTIME
-#define MICROPY_PY_UTIME_DEF { MP_ROM_QSTR(MP_QSTR_utime), MP_ROM_PTR(&mp_module_time) },
-#else
-#define MICROPY_PY_UTIME_DEF
-#endif
-
-#if MICROPY_PY_ZEPHYR
-#define MICROPY_PY_ZEPHYR_DEF { MP_ROM_QSTR(MP_QSTR_zephyr), MP_ROM_PTR(&mp_module_zephyr) },
-#else
-#define MICROPY_PY_ZEPHYR_DEF
-#endif
-
-#if MICROPY_PY_ZSENSOR
-#define MICROPY_PY_ZSENSOR_DEF { MP_ROM_QSTR(MP_QSTR_zsensor), MP_ROM_PTR(&mp_module_zsensor) },
-#else
-#define MICROPY_PY_ZSENSOR_DEF
-#endif
-
-
-#include "lib/lv_bindings/lvgl/src/lv_misc/lv_gc.h"
-#define MICROPY_PY_LVGL_DEF \
-    { MP_OBJ_NEW_QSTR(MP_QSTR_lvgl), (mp_obj_t)&mp_module_lvgl },\
-
-#define MICROPY_PORT_BUILTIN_MODULES \
-    { MP_ROM_QSTR(MP_QSTR_machine), MP_ROM_PTR(&mp_module_machine) }, \
-    MICROPY_PY_UOS_DEF \
-    MICROPY_PY_USOCKET_DEF \
-    MICROPY_PY_UTIME_DEF \
-    MICROPY_PY_ZEPHYR_DEF \
-    MICROPY_PY_ZSENSOR_DEF \
-	MICROPY_PY_LVGL_DEF	\
-
-=======
->>>>>>> 9b486340
 // extra built in names to add to the global namespace
 #define MICROPY_PORT_BUILTINS \
     { MP_ROM_QSTR(MP_QSTR_open), MP_ROM_PTR(&mp_builtin_open_obj) },
