--- conflicted
+++ resolved
@@ -25,7 +25,7 @@
 INC += -I$(BUILD)
 
 # compiler settings
-CWARN = -Wall
+CWARN = -Wall -Werror
 CWARN += -Wpointer-arith -Wuninitialized
 CFLAGS = $(INC) $(CWARN) -std=gnu99 -DUNIX $(CFLAGS_MOD) $(COPT) $(CFLAGS_EXTRA)
 
@@ -78,7 +78,7 @@
 # Use gcc syntax for map file
 LDFLAGS_ARCH = -Wl,-Map=$@.map,--cref -Wl,--gc-sections
 endif
-LDFLAGS = $(LDFLAGS_MOD) $(LDFLAGS_ARCH) -lm $(LDFLAGS_EXTRA) -lSDL2  
+LDFLAGS = $(LDFLAGS_MOD) $(LDFLAGS_ARCH) -lm $(LDFLAGS_EXTRA) -lSDL2
 
 # Flags to link with pthread library
 LIBPTHREAD = -lpthread
@@ -162,10 +162,15 @@
     lv_bindings/driver/SDL/SDL_monitor.c \
     lv_bindings/driver/SDL/SDL_mouse.c \
 	lv_bindings/driver/SDL/modSDL.c \
-	lv_bindings/driver/linux/modfb.c \
 	$(LIB_SRC_C_EXTRA) \
 	timeutils/timeutils.c \
 	)
+
+ifneq ($(UNAME_S),Darwin)
+LIB_SRC_C += $(addprefix lib/,\
+	lv_bindings/driver/linux/modfb.c \
+	)
+endif
 
 OBJ = $(PY_O)
 OBJ += $(addprefix $(BUILD)/, $(SRC_C:.c=.o))
@@ -255,11 +260,7 @@
 	    -Wold-style-definition -Wpointer-arith -Wshadow -Wuninitialized -Wunused-parameter \
 	    -DMICROPY_UNIX_COVERAGE' \
 	    LDFLAGS_EXTRA='-fprofile-arcs -ftest-coverage' \
-<<<<<<< HEAD
-	    MICROPY_VFS_LFS1=1 MICROPY_VFS_LFS2=1 \
-=======
 	    MICROPY_VFS_FAT=1 MICROPY_VFS_LFS1=1 MICROPY_VFS_LFS2=1 \
->>>>>>> 973f6878
 	    FROZEN_MANIFEST=manifest_coverage.py \
 	    BUILD=build-coverage PROG=micropython_coverage
 
