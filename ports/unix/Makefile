# Select the variant to build for:
ifdef VARIANT_DIR
# Custom variant path - remove trailing slash and get the final component of
# the path as the variant name.
VARIANT ?= $(notdir $(VARIANT_DIR:/=))
else
# If not given on the command line, then default to standard.
VARIANT ?= standard
VARIANT_DIR ?= variants/$(VARIANT)
endif

ifeq ($(wildcard $(VARIANT_DIR)/.),)
$(error Invalid VARIANT specified: $(VARIANT_DIR))
endif

# If the build directory is not given, make it reflect the variant name.
BUILD ?= build-$(VARIANT)

include ../../py/mkenv.mk
-include mpconfigport.mk
include $(VARIANT_DIR)/mpconfigvariant.mk

# Use the default frozen manifest, variants may override this.
FROZEN_MANIFEST ?= variants/manifest.py

# This should be configured by the mpconfigvariant.mk
PROG ?= micropython

# qstr definitions (must come before including py.mk)
QSTR_DEFS = qstrdefsport.h
QSTR_GLOBAL_DEPENDENCIES = $(VARIANT_DIR)/mpconfigvariant.h

# OS name, for simple autoconfig
UNAME_S := $(shell uname -s)

# include py core make definitions
include $(TOP)/py/py.mk
include $(TOP)/extmod/extmod.mk

GIT_SUBMODULES += lib/berkeley-db-1.xx

INC +=  -I.
INC +=  -I$(TOP)
INC += -I$(BUILD)

# compiler settings
CWARN = -Wall -Werror
CWARN += -Wextra -Wno-unused-parameter -Wpointer-arith -Wdouble-promotion -Wfloat-conversion
CFLAGS += $(INC) $(CWARN) -std=gnu99 -DUNIX $(COPT) -I$(VARIANT_DIR) $(CFLAGS_EXTRA)

# Debugging/Optimization
ifdef DEBUG
COPT ?= -Og
else
COPT ?= -Os
COPT += -DNDEBUG
endif

# Remove unused sections.
COPT += -fdata-sections -ffunction-sections

# Always enable symbols -- They're occasionally useful, and don't make it into the
# final .bin/.hex/.dfu so the extra size doesn't matter.
CFLAGS += -g

ifndef DEBUG
# _FORTIFY_SOURCE is a feature in gcc/glibc which is intended to provide extra
# security for detecting buffer overflows. Some distros (Ubuntu at the very least)
# have it enabled by default.
#
# gcc already optimizes some printf calls to call puts and/or putchar. When
# _FORTIFY_SOURCE is enabled and compiling with -O1 or greater, then some
# printf calls will also be optimized to call __printf_chk (in glibc). Any
# printfs which get redirected to __printf_chk are then no longer synchronized
# with printfs that go through mp_printf.
#
# In MicroPython, we don't want to use the runtime library's printf but rather
# go through mp_printf, so that stdout is properly tied into streams, etc.
# This means that we either need to turn off _FORTIFY_SOURCE or provide our
# own implementation of __printf_chk. We've chosen to turn off _FORTIFY_SOURCE.
# It should also be noted that the use of printf in MicroPython is typically
# quite limited anyways (primarily for debug and some error reporting, etc
# in the unix version).
#
# Information about _FORTIFY_SOURCE seems to be rather scarce. The best I could
# find was this: https://securityblog.redhat.com/2014/03/26/fortify-and-you/
# Original patchset was introduced by
# https://gcc.gnu.org/ml/gcc-patches/2004-09/msg02055.html .
#
# Turning off _FORTIFY_SOURCE is only required when compiling with -O1 or greater
CFLAGS += -U _FORTIFY_SOURCE
endif

# On OSX, 'gcc' is a symlink to clang unless a real gcc is installed.
# The unix port of MicroPython on OSX must be compiled with clang,
# while cross-compile ports require gcc, so we test here for OSX and
# if necessary override the value of 'CC' set in py/mkenv.mk
ifeq ($(UNAME_S),Darwin)
ifeq ($(MICROPY_FORCE_32BIT),1)
CC = clang -m32
else
CC = clang
endif
# Use clang syntax for map file
LDFLAGS_ARCH = -Wl,-map,$@.map -Wl,-dead_strip
else
# Use gcc syntax for map file
LDFLAGS_ARCH = -Wl,-Map=$@.map,--cref -Wl,--gc-sections
endif
LDFLAGS += $(LDFLAGS_MOD) $(LDFLAGS_ARCH) -lm $(LDFLAGS_EXTRA)

# Flags to link with pthread library
LIBPTHREAD = -lpthread

ifeq ($(MICROPY_FORCE_32BIT),1)
# Note: you may need to install i386 versions of dependency packages,
# starting with linux-libc-dev:i386
ifeq ($(MICROPY_PY_FFI),1)
ifeq ($(UNAME_S),Linux)
CFLAGS += -I/usr/include/i686-linux-gnu
endif
endif
endif

ifeq ($(MICROPY_USE_READLINE),1)
INC += -I$(TOP)/shared/readline
CFLAGS += -DMICROPY_USE_READLINE=1
SHARED_SRC_C_EXTRA += readline/readline.c
endif
ifeq ($(MICROPY_PY_TERMIOS),1)
CFLAGS += -DMICROPY_PY_TERMIOS=1
endif
ifeq ($(MICROPY_PY_SOCKET),1)
CFLAGS += -DMICROPY_PY_SOCKET=1
endif
ifeq ($(MICROPY_PY_THREAD),1)
CFLAGS += -DMICROPY_PY_THREAD=1 -DMICROPY_PY_THREAD_GIL=0
LDFLAGS += $(LIBPTHREAD)
endif

ifeq ($(MICROPY_PY_USSL),1)
ifeq ($(MICROPY_SSL_AXTLS),1)

endif
endif

# If the variant enables it, enable modbluetooth.
ifeq ($(MICROPY_PY_BLUETOOTH),1)
ifeq ($(MICROPY_BLUETOOTH_BTSTACK),1)
HAVE_LIBUSB := $(shell (which pkg-config > /dev/null && pkg-config --exists libusb-1.0) 2>/dev/null && echo '1')

# Figure out which BTstack transport to use.
ifeq ($(HAVE_LIBUSB),1)
# Default to btstack-over-usb.
MICROPY_BLUETOOTH_BTSTACK_USB ?= 1
else
# Fallback to HCI controller via a H4 UART (e.g. Zephyr on nRF) over a /dev/tty serial port.
MICROPY_BLUETOOTH_BTSTACK_H4 ?= 1
endif

SRC_BTSTACK_C += lib/btstack/platform/embedded/btstack_run_loop_embedded.c
endif
endif

ifeq ($(MICROPY_PY_FFI),1)

ifeq ($(MICROPY_STANDALONE),1)
# Build libffi from source.
GIT_SUBMODULES += lib/libffi
DEPLIBS += libffi
LIBFFI_CFLAGS := -I$(shell ls -1d $(BUILD)/lib/libffi/out/lib/libffi-*/include)
 ifeq ($(MICROPY_FORCE_32BIT),1)
  LIBFFI_LDFLAGS = $(BUILD)/lib/libffi/out/lib32/libffi.a
 else
  LIBFFI_LDFLAGS = $(BUILD)/lib/libffi/out/lib/libffi.a
 endif
else
# Use system version of libffi.
LIBFFI_CFLAGS := $(shell pkg-config --cflags libffi)
LIBFFI_LDFLAGS := $(shell pkg-config --libs libffi)
endif

ifeq ($(UNAME_S),Linux)
LIBFFI_LDFLAGS += -ldl
endif

CFLAGS += $(LIBFFI_CFLAGS) -DMICROPY_PY_FFI=1
LDFLAGS += $(LIBFFI_LDFLAGS)
endif

ifeq ($(MICROPY_PY_JNI),1)
# Path for 64-bit OpenJDK, should be adjusted for other JDKs
CFLAGS += -I/usr/lib/jvm/java-7-openjdk-amd64/include -DMICROPY_PY_JNI=1
endif

# Additional optional libraries

ifneq ($(UNAME_S),Darwin)
CFLAGS_MOD += -DMICROPY_FB=1
endif

SDL_CFLAGS_MOD :=  $(shell pkg-config --silence-errors --cflags sdl2)
SDL_LDFLAGS_MOD := $(shell pkg-config --silence-errors --libs   sdl2)
ifneq ($(SDL_LDFLAGS_MOD),)
CFLAGS_MOD += $(SDL_CFLAGS_MOD) -DMICROPY_SDL=1
LDFLAGS_MOD += $(SDL_LDFLAGS_MOD)
endif

RLOTTIE_CFLAGS_MOD :=  $(shell pkg-config --silence-errors --cflags rlottie)
RLOTTIE_LDFLAGS_MOD := $(shell pkg-config --silence-errors --libs   rlottie)
ifneq ($(RLOTTIE_LDFLAGS_MOD),)
CFLAGS_MOD += $(RLOTTIE_CFLAGS_MOD) -DMICROPY_RLOTTIE=1
LDFLAGS_MOD += $(RLOTTIE_LDFLAGS_MOD)
endif

FREETYPE_CFLAGS_MOD :=  $(shell pkg-config --silence-errors --cflags freetype2)
FREETYPE_LDFLAGS_MOD := $(shell pkg-config --silence-errors --libs   freetype2)
ifneq ($(FREETYPE_LDFLAGS_MOD),)
CFLAGS_MOD += $(FREETYPE_CFLAGS_MOD) -DMICROPY_FREETYPE=1
LDFLAGS_MOD += $(FREETYPE_LDFLAGS_MOD)
endif

FFMPEG_LIBS := libavformat libavcodec libswscale libavutil
FFMPEG_CFLAGS_MOD :=  $(shell pkg-config --silence-errors --cflags $(FFMPEG_LIBS))
FFMPEG_LDFLAGS_MOD := $(shell pkg-config --silence-errors --libs   $(FFMPEG_LIBS))
ifneq ($(FFMPEG_LDFLAGS_MOD),)
CFLAGS_MOD += $(FFMPEG_CFLAGS_MOD) -DMICROPY_FFMPEG=1
LDFLAGS_MOD += $(FFMPEG_LDFLAGS_MOD)
endif

# source files
SRC_C += \
	main.c \
	gccollect.c \
	unix_mphal.c \
	mpthreadport.c \
	input.c \
	modmachine.c \
	modtime.c \
	moduselect.c \
	alloc.c \
	fatfs_port.c \
	mpbthciport.c \
	mpbtstackport_common.c \
	mpbtstackport_h4.c \
	mpbtstackport_usb.c \
	mpnimbleport.c \
	modtermios.c \
	modusocket.c \
	modffi.c \
	modjni.c \
	$(wildcard $(VARIANT_DIR)/*.c)

LIB_SRC_C += $(addprefix lib/,\
	$(LIB_SRC_C_EXTRA) \
	)

SHARED_SRC_C += $(addprefix shared/,\
	runtime/gchelper_generic.c \
	timeutils/timeutils.c \
	$(SHARED_SRC_C_EXTRA) \
	)

SRC_CXX += \

OBJ = $(PY_O)
OBJ += $(addprefix $(BUILD)/, $(SRC_C:.c=.o))
OBJ += $(addprefix $(BUILD)/, $(SRC_CXX:.cpp=.o))
OBJ += $(addprefix $(BUILD)/, $(SHARED_SRC_C:.c=.o))

# List of sources for qstr extraction
<<<<<<< HEAD
SRC_QSTR += $(SRC_C) $(SRC_CXX) $(LIB_SRC_C) $(SHARED_SRC_C) $(EXTMOD_SRC_C)
=======
SRC_QSTR += $(SRC_C) $(SRC_CXX) $(SHARED_SRC_C)
>>>>>>> 294baf52
# Append any auto-generated sources that are needed by sources listed in
# SRC_QSTR
SRC_QSTR_AUTO_DEPS +=

ifneq ($(FROZEN_MANIFEST),)
# To use frozen code create a manifest.py file with a description of files to
# freeze, then invoke make with FROZEN_MANIFEST=manifest.py (be sure to build from scratch).
CFLAGS += -DMICROPY_QSTR_EXTRA_POOL=mp_qstr_frozen_const_pool
CFLAGS += -DMICROPY_MODULE_FROZEN_MPY
CFLAGS += -DMPZ_DIG_SIZE=16 # force 16 bits to work on both 32 and 64 bit archs
CFLAGS += -DMICROPY_MODULE_FROZEN_STR
endif

CXXFLAGS += $(filter-out -Wmissing-prototypes -Wold-style-definition -std=gnu99,$(CFLAGS) $(CXXFLAGS_MOD))

ifeq ($(MICROPY_FORCE_32BIT),1)
RUN_TESTS_MPY_CROSS_FLAGS = --mpy-cross-flags='-march=x86'
endif

ifeq ($(CROSS_COMPILE),arm-linux-gnueabi-)
# Force disable error text compression when compiling for ARM as the compiler
# cannot optimise out the giant strcmp list generated for MP_MATCH_COMPRESSED.
# Checked on:
# arm-linux-gnueabi-gcc (Ubuntu/Linaro 7.5.0-3ubuntu1~18.04) 7.5.0
# arm-linux-gnueabi-gcc (Ubuntu 9.3.0-17ubuntu1~20.04) 9.3.0
# See https://github.com/micropython/micropython/pull/7659 for details.
$(info Detected arm-linux-gnueabi-gcc. Disabling error message compression.)
MICROPY_ROM_TEXT_COMPRESSION = 0
endif

include $(TOP)/py/mkrules.mk

.PHONY: test test_full

test: $(BUILD)/$(PROG) $(TOP)/tests/run-tests.py
	$(eval DIRNAME=ports/$(notdir $(CURDIR)))
	cd $(TOP)/tests && MICROPY_MICROPYTHON=../$(DIRNAME)/$(BUILD)/$(PROG) ./run-tests.py

test_full: $(BUILD)/$(PROG) $(TOP)/tests/run-tests.py
	$(eval DIRNAME=ports/$(notdir $(CURDIR)))
	cd $(TOP)/tests && MICROPY_MICROPYTHON=../$(DIRNAME)/$(BUILD)/$(PROG) ./run-tests.py
	cd $(TOP)/tests && MICROPY_MICROPYTHON=../$(DIRNAME)/$(BUILD)/$(PROG) ./run-tests.py -d thread
	cd $(TOP)/tests && MICROPY_MICROPYTHON=../$(DIRNAME)/$(BUILD)/$(PROG) ./run-tests.py --emit native
	cd $(TOP)/tests && MICROPY_MICROPYTHON=../$(DIRNAME)/$(BUILD)/$(PROG) ./run-tests.py --via-mpy $(RUN_TESTS_MPY_CROSS_FLAGS) -d basics float micropython
	cd $(TOP)/tests && MICROPY_MICROPYTHON=../$(DIRNAME)/$(BUILD)/$(PROG) ./run-tests.py --via-mpy $(RUN_TESTS_MPY_CROSS_FLAGS) --emit native -d basics float micropython
	cat $(TOP)/tests/basics/0prelim.py | ./$(BUILD)/$(PROG) | grep -q 'abc'

test_gcov: test_full
	gcov -o $(BUILD)/py $(TOP)/py/*.c
	gcov -o $(BUILD)/extmod $(TOP)/extmod/*.c

# Value of configure's --host= option (required for cross-compilation).
# Deduce it from CROSS_COMPILE by default, but can be overridden.
ifneq ($(CROSS_COMPILE),)
CROSS_COMPILE_HOST = --host=$(patsubst %-,%,$(CROSS_COMPILE))
else
CROSS_COMPILE_HOST =
endif

deplibs: $(DEPLIBS)

libffi: $(BUILD)/lib/libffi/include/ffi.h

$(TOP)/lib/libffi/configure: $(TOP)/lib/libffi/autogen.sh
	cd $(TOP)/lib/libffi; ./autogen.sh

# install-exec-recursive & install-data-am targets are used to avoid building
# docs and depending on makeinfo
$(BUILD)/lib/libffi/include/ffi.h: $(TOP)/lib/libffi/configure
	mkdir -p $(BUILD)/lib/libffi; cd $(BUILD)/lib/libffi; \
	$(abspath $(TOP))/lib/libffi/configure $(CROSS_COMPILE_HOST) --prefix=$$PWD/out --disable-shared --disable-structs CC="$(CC)" CXX="$(CXX)" LD="$(LD)" CFLAGS="-Os -fomit-frame-pointer -fstrict-aliasing -ffast-math -fno-exceptions"; \
	$(MAKE) install-exec-recursive; $(MAKE) -C include install-data-am

PREFIX = /usr/local
BINDIR = $(DESTDIR)$(PREFIX)/bin

install: $(BUILD)/$(PROG)
	install -d $(BINDIR)
	install $(BUILD)/$(PROG) $(BINDIR)/$(PROG)

uninstall:
	-rm $(BINDIR)/$(PROG)<|MERGE_RESOLUTION|>--- conflicted
+++ resolved
@@ -269,11 +269,7 @@
 OBJ += $(addprefix $(BUILD)/, $(SHARED_SRC_C:.c=.o))
 
 # List of sources for qstr extraction
-<<<<<<< HEAD
-SRC_QSTR += $(SRC_C) $(SRC_CXX) $(LIB_SRC_C) $(SHARED_SRC_C) $(EXTMOD_SRC_C)
-=======
-SRC_QSTR += $(SRC_C) $(SRC_CXX) $(SHARED_SRC_C)
->>>>>>> 294baf52
+SRC_QSTR += $(SRC_C) $(SRC_CXX) $(SHARED_SRC_C) $(LIB_SRC_C) 
 # Append any auto-generated sources that are needed by sources listed in
 # SRC_QSTR
 SRC_QSTR_AUTO_DEPS +=
