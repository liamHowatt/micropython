/*
 * This file is part of the MicroPython project, http://micropython.org/
 *
 * The MIT License (MIT)
 *
 * Copyright (c) 2019 Damien P. George
 *
 * Permission is hereby granted, free of charge, to any person obtaining a copy
 * of this software and associated documentation files (the "Software"), to deal
 * in the Software without restriction, including without limitation the rights
 * to use, copy, modify, merge, publish, distribute, sublicense, and/or sell
 * copies of the Software, and to permit persons to whom the Software is
 * furnished to do so, subject to the following conditions:
 *
 * The above copyright notice and this permission notice shall be included in
 * all copies or substantial portions of the Software.
 *
 * THE SOFTWARE IS PROVIDED "AS IS", WITHOUT WARRANTY OF ANY KIND, EXPRESS OR
 * IMPLIED, INCLUDING BUT NOT LIMITED TO THE WARRANTIES OF MERCHANTABILITY,
 * FITNESS FOR A PARTICULAR PURPOSE AND NONINFRINGEMENT. IN NO EVENT SHALL THE
 * AUTHORS OR COPYRIGHT HOLDERS BE LIABLE FOR ANY CLAIM, DAMAGES OR OTHER
 * LIABILITY, WHETHER IN AN ACTION OF CONTRACT, TORT OR OTHERWISE, ARISING FROM,
 * OUT OF OR IN CONNECTION WITH THE SOFTWARE OR THE USE OR OTHER DEALINGS IN
 * THE SOFTWARE.
 */

// Set base feature level.
#define MICROPY_CONFIG_ROM_LEVEL (MICROPY_CONFIG_ROM_LEVEL_EXTRA_FEATURES)

<<<<<<< HEAD
// Disable some features that come enabled by default with the feature level.
#define MICROPY_OPT_MPZ_BITWISE                 (0)
#define MICROPY_OPT_MATH_FACTORIAL              (0)
#define MICROPY_MODULE_ATTR_DELEGATION          (0)
// #define MICROPY_MODULE_BUILTIN_INIT             (0)
// #define MICROPY_ENABLE_SCHEDULER                (0)
#define MICROPY_PY_BUILTINS_EXECFILE            (0)
#define MICROPY_PY_MATH_CONSTANTS               (0)
#define MICROPY_PY_MATH_FACTORIAL               (0)
#define MICROPY_PY_SYS_PS1_PS2                  (0)
#define MICROPY_PY_SYS_STDIO_BUFFER             (0)
#define MICROPY_PY_USELECT                      (0)
#define MICROPY_PY_UASYNCIO                     (0)
#define MICROPY_PY_URE_SUB                      (0)
#define MICROPY_PY_URANDOM_EXTRA_FUNCS          (0)
#define MICROPY_PY_FRAMEBUF                     (0)
=======
// Enable extra Unix features.
#include "../mpconfigvariant_common.h"
>>>>>>> 294baf52
<|MERGE_RESOLUTION|>--- conflicted
+++ resolved
@@ -27,24 +27,5 @@
 // Set base feature level.
 #define MICROPY_CONFIG_ROM_LEVEL (MICROPY_CONFIG_ROM_LEVEL_EXTRA_FEATURES)
 
-<<<<<<< HEAD
-// Disable some features that come enabled by default with the feature level.
-#define MICROPY_OPT_MPZ_BITWISE                 (0)
-#define MICROPY_OPT_MATH_FACTORIAL              (0)
-#define MICROPY_MODULE_ATTR_DELEGATION          (0)
-// #define MICROPY_MODULE_BUILTIN_INIT             (0)
-// #define MICROPY_ENABLE_SCHEDULER                (0)
-#define MICROPY_PY_BUILTINS_EXECFILE            (0)
-#define MICROPY_PY_MATH_CONSTANTS               (0)
-#define MICROPY_PY_MATH_FACTORIAL               (0)
-#define MICROPY_PY_SYS_PS1_PS2                  (0)
-#define MICROPY_PY_SYS_STDIO_BUFFER             (0)
-#define MICROPY_PY_USELECT                      (0)
-#define MICROPY_PY_UASYNCIO                     (0)
-#define MICROPY_PY_URE_SUB                      (0)
-#define MICROPY_PY_URANDOM_EXTRA_FUNCS          (0)
-#define MICROPY_PY_FRAMEBUF                     (0)
-=======
 // Enable extra Unix features.
-#include "../mpconfigvariant_common.h"
->>>>>>> 294baf52
+#include "../mpconfigvariant_common.h"