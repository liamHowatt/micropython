/*
 * This file is part of the MicroPython project, http://micropython.org/
 *
 * The MIT License (MIT)
 *
 * Copyright (c) 2013, 2014 Damien P. George
 *
 * Permission is hereby granted, free of charge, to any person obtaining a copy
 * of this software and associated documentation files (the "Software"), to deal
 * in the Software without restriction, including without limitation the rights
 * to use, copy, modify, merge, publish, distribute, sublicense, and/or sell
 * copies of the Software, and to permit persons to whom the Software is
 * furnished to do so, subject to the following conditions:
 *
 * The above copyright notice and this permission notice shall be included in
 * all copies or substantial portions of the Software.
 *
 * THE SOFTWARE IS PROVIDED "AS IS", WITHOUT WARRANTY OF ANY KIND, EXPRESS OR
 * IMPLIED, INCLUDING BUT NOT LIMITED TO THE WARRANTIES OF MERCHANTABILITY,
 * FITNESS FOR A PARTICULAR PURPOSE AND NONINFRINGEMENT. IN NO EVENT SHALL THE
 * AUTHORS OR COPYRIGHT HOLDERS BE LIABLE FOR ANY CLAIM, DAMAGES OR OTHER
 * LIABILITY, WHETHER IN AN ACTION OF CONTRACT, TORT OR OTHERWISE, ARISING FROM,
 * OUT OF OR IN CONNECTION WITH THE SOFTWARE OR THE USE OR OTHER DEALINGS IN
 * THE SOFTWARE.
 */

// Options to control how MicroPython is built for this port, overriding
// defaults in py/mpconfig.h. This file is mostly about configuring the
// features to work on Unix-like systems, see mpconfigvariant.h (and
// mpconfigvariant_common.h) for feature enabling.

// For size_t and ssize_t
#include <unistd.h>

// Variant-specific definitions.
#include "mpconfigvariant.h"

#ifndef MICROPY_CONFIG_ROM_LEVEL
#define MICROPY_CONFIG_ROM_LEVEL (MICROPY_CONFIG_ROM_LEVEL_CORE_FEATURES)
#endif

#ifndef MICROPY_PY_SYS_PLATFORM
#if defined(__APPLE__) && defined(__MACH__)
    #define MICROPY_PY_SYS_PLATFORM  "darwin"
#else
    #define MICROPY_PY_SYS_PLATFORM  "linux"
#endif
#endif

#ifndef MICROPY_PY_SYS_PATH_DEFAULT
#define MICROPY_PY_SYS_PATH_DEFAULT ".frozen:~/.micropython/lib:/usr/lib/micropython"
#endif

#define MP_STATE_PORT MP_STATE_VM

// Configure which emitter to use for this target.
#if !defined(MICROPY_EMIT_X64) && defined(__x86_64__)
    #define MICROPY_EMIT_X64        (1)
#endif
#if !defined(MICROPY_EMIT_X86) && defined(__i386__)
    #define MICROPY_EMIT_X86        (1)
#endif
#if !defined(MICROPY_EMIT_THUMB) && defined(__thumb2__)
    #define MICROPY_EMIT_THUMB      (1)
    #define MICROPY_MAKE_POINTER_CALLABLE(p) ((void *)((mp_uint_t)(p) | 1))
#endif
// Some compilers define __thumb2__ and __arm__ at the same time, let
// autodetected thumb2 emitter have priority.
#if !defined(MICROPY_EMIT_ARM) && defined(__arm__) && !defined(__thumb2__)
    #define MICROPY_EMIT_ARM        (1)
#endif
<<<<<<< HEAD
#define MICROPY_ENABLE_GC           (1)
#define MICROPY_MALLOC_USES_ALLOCATED_SIZE (0)
#define MICROPY_MEM_STATS           (0)
#define MICROPY_DEBUG_PRINTERS      (1)
#define MICROPY_ENABLE_SCHEDULER    (1)
#define MICROPY_MODULE_BUILTIN_INIT (1)
// Printing debug to stderr may give tests which
// check stdout a chance to pass, etc.
#define MICROPY_DEBUG_PRINTER       (&mp_stderr_print)
#define MICROPY_READER_POSIX        (1)
#define MICROPY_READER_VFS          (1)
#define MICROPY_USE_READLINE_HISTORY (1)
#define MICROPY_HELPER_LEXER_UNIX   (1)
#ifndef MICROPY_FLOAT_IMPL
#define MICROPY_FLOAT_IMPL          (MICROPY_FLOAT_IMPL_DOUBLE)
=======

// Type definitions for the specific machine based on the word size.
#ifndef MICROPY_OBJ_REPR
#ifdef __LP64__
typedef long mp_int_t; // must be pointer size
typedef unsigned long mp_uint_t; // must be pointer size
#else
// These are definitions for machines where sizeof(int) == sizeof(void*),
// regardless of actual size.
typedef int mp_int_t; // must be pointer size
typedef unsigned int mp_uint_t; // must be pointer size
>>>>>>> 294baf52
#endif
#else
// Assume that if we already defined the obj repr then we also defined types.
#endif
<<<<<<< HEAD
#ifndef MICROPY_PY_SYS_PLATFORM
#if defined(__APPLE__) && defined(__MACH__)
    #define MICROPY_PY_SYS_PLATFORM  "darwin"
    #define LINUX_FRAME_BUFFER 0
#else
    #define MICROPY_PY_SYS_PLATFORM  "linux"
    #define LINUX_FRAME_BUFFER 1
=======

// Cannot include <sys/types.h>, as it may lead to symbol name clashes
#if _FILE_OFFSET_BITS == 64 && !defined(__LP64__)
typedef long long mp_off_t;
#else
typedef long mp_off_t;
#endif

// We need to provide a declaration/definition of alloca()
// unless support for it is disabled.
#if !defined(MICROPY_NO_ALLOCA) || MICROPY_NO_ALLOCA == 0
#if defined(__FreeBSD__) || defined(__NetBSD__)
#include <stdlib.h>
#else
#include <alloca.h>
>>>>>>> 294baf52
#endif
#endif

// Always enable GC.
#define MICROPY_ENABLE_GC           (1)

#if !(defined(MICROPY_GCREGS_SETJMP) || defined(__x86_64__) || defined(__i386__) || defined(__thumb2__) || defined(__thumb__) || defined(__arm__))
// Fall back to setjmp() implementation for discovery of GC pointers in registers.
#define MICROPY_GCREGS_SETJMP (1)
#endif

// Enable the VFS, and enable the posix "filesystem".
#define MICROPY_ENABLE_FINALISER    (1)
#define MICROPY_VFS                 (1)
#define MICROPY_READER_VFS          (1)
#define MICROPY_HELPER_LEXER_UNIX   (1)
#define MICROPY_VFS_POSIX           (1)
#define MICROPY_READER_POSIX        (1)
#ifndef MICROPY_TRACKED_ALLOC
#define MICROPY_TRACKED_ALLOC       (MICROPY_BLUETOOTH_BTSTACK)
#endif

// VFS stat functions should return time values relative to 1970/1/1
#define MICROPY_EPOCH_IS_1970       (1)

// Assume that select() call, interrupted with a signal, and erroring
// with EINTR, updates remaining timeout value.
#define MICROPY_SELECT_REMAINING_TIME (1)

// Disable stackless by default.
#ifndef MICROPY_STACKLESS
#define MICROPY_STACKLESS           (0)
#define MICROPY_STACKLESS_STRICT    (0)
#endif

// If settrace is enabled then we need code saving.
#if MICROPY_PY_SYS_SETTRACE
#define MICROPY_PERSISTENT_CODE_SAVE (1)
#define MICROPY_COMP_CONST (0)
#endif

// Unix-specific configuration of machine.mem*.
#define MICROPY_MACHINE_MEM_GET_READ_ADDR   mod_machine_mem_get_addr
#define MICROPY_MACHINE_MEM_GET_WRITE_ADDR  mod_machine_mem_get_addr

#define MICROPY_FATFS_ENABLE_LFN       (1)
#define MICROPY_FATFS_RPATH            (2)
#define MICROPY_FATFS_MAX_SS           (4096)
#define MICROPY_FATFS_LFN_CODE_PAGE    437 /* 1=SFN/ANSI 437=LFN/U.S.(OEM) */

#define MICROPY_ALLOC_PATH_MAX      (PATH_MAX)

// Ensure builtinimport.c works with -m.
#define MICROPY_MODULE_OVERRIDE_MAIN_IMPORT (1)

<<<<<<< HEAD
#ifndef MICROPY_INCLUDED_PY_MPSTATE_H
#define MICROPY_INCLUDED_PY_MPSTATE_H
#include "lib/lv_bindings/lvgl/src/misc/lv_gc.h"
#undef MICROPY_INCLUDED_PY_MPSTATE_H
#else
#include "lib/lv_bindings/lvgl/src/misc/lv_gc.h"
#endif

// type definitions for the specific machine
=======
// Don't default sys.argv because we do that in main.
#define MICROPY_PY_SYS_PATH_ARGV_DEFAULTS (0)
>>>>>>> 294baf52

// Enable sys.executable.
#define MICROPY_PY_SYS_EXECUTABLE (1)

#define MICROPY_PY_USOCKET_LISTEN_BACKLOG_DEFAULT (SOMAXCONN < 128 ? SOMAXCONN : 128)

// Bare-metal ports don't have stderr. Printing debug to stderr may give tests
// which check stdout a chance to pass, etc.
extern const struct _mp_print_t mp_stderr_print;
#define MICROPY_DEBUG_PRINTER (&mp_stderr_print)
#define MICROPY_ERROR_PRINTER (&mp_stderr_print)

// For the native emitter configure how to mark a region as executable.
void mp_unix_alloc_exec(size_t min_size, void **ptr, size_t *size);
void mp_unix_free_exec(void *ptr, size_t size);
void mp_unix_mark_exec(void);
#define MP_PLAT_ALLOC_EXEC(min_size, ptr, size) mp_unix_alloc_exec(min_size, ptr, size)
#define MP_PLAT_FREE_EXEC(ptr, size) mp_unix_free_exec(ptr, size)
#ifndef MICROPY_FORCE_PLAT_ALLOC_EXEC
// Use MP_PLAT_ALLOC_EXEC for any executable memory allocation, including for FFI
// (overriding libffi own implementation)
#define MICROPY_FORCE_PLAT_ALLOC_EXEC (1)
#endif

// If enabled, configure how to seed random on init.
#ifdef MICROPY_PY_URANDOM_SEED_INIT_FUNC
#include <stddef.h>
void mp_hal_get_random(size_t n, void *buf);
static inline unsigned long mp_urandom_seed_init(void) {
    unsigned long r;
    mp_hal_get_random(sizeof(r), &r);
    return r;
}
#endif

#ifdef __linux__
// Can access physical memory using /dev/mem
#define MICROPY_PLAT_DEV_MEM  (1)
#endif

#ifdef __ANDROID__
#include <android/api-level.h>
#if __ANDROID_API__ < 4
// Bionic libc in Android 1.5 misses these 2 functions
#define MP_NEED_LOG2 (1)
#define nan(x) NAN
#endif
#endif

<<<<<<< HEAD
#define MP_STATE_PORT MP_STATE_VM

#if MICROPY_PY_BLUETOOTH
#if MICROPY_BLUETOOTH_BTSTACK
struct _mp_bluetooth_btstack_root_pointers_t;
#define MICROPY_BLUETOOTH_ROOT_POINTERS struct _mp_bluetooth_btstack_root_pointers_t *bluetooth_btstack_root_pointers;
#endif
#if MICROPY_BLUETOOTH_NIMBLE
struct _mp_bluetooth_nimble_root_pointers_t;
struct _mp_bluetooth_nimble_malloc_t;
#define MICROPY_BLUETOOTH_ROOT_POINTERS struct _mp_bluetooth_nimble_malloc_t *bluetooth_nimble_memory; struct _mp_bluetooth_nimble_root_pointers_t *bluetooth_nimble_root_pointers;
#endif
#else
#define MICROPY_BLUETOOTH_ROOT_POINTERS
#endif

#define MICROPY_PORT_ROOT_POINTERS \
    LV_ROOTS \
    void *mp_lv_user_data; \
    const char *readline_hist[50]; \
    void *mmap_region_head; \
    MICROPY_BLUETOOTH_ROOT_POINTERS \

// We need to provide a declaration/definition of alloca()
// unless support for it is disabled.
#if !defined(MICROPY_NO_ALLOCA) || MICROPY_NO_ALLOCA == 0
#ifdef __FreeBSD__
#include <stdlib.h>
#else
#include <alloca.h>
#endif
#endif

=======
>>>>>>> 294baf52
// From "man readdir": "Under glibc, programs can check for the availability
// of the fields [in struct dirent] not defined in POSIX.1 by testing whether
// the macros [...], _DIRENT_HAVE_D_TYPE are defined."
// Other libc's don't define it, but proactively assume that dirent->d_type
// is available on a modern *nix system.
#ifndef _DIRENT_HAVE_D_TYPE
#define _DIRENT_HAVE_D_TYPE (1)
#endif
// This macro is not provided by glibc but we need it so ports that don't have
// dirent->d_ino can disable the use of this field.
#ifndef _DIRENT_HAVE_D_INO
#define _DIRENT_HAVE_D_INO (1)
#endif

#ifndef __APPLE__
// For debugging purposes, make printf() available to any source file.
#include <stdio.h>
#endif

// If threading is enabled, configure the atomic section.
#if MICROPY_PY_THREAD
#define MICROPY_BEGIN_ATOMIC_SECTION() (mp_thread_unix_begin_atomic_section(), 0xffffffff)
#define MICROPY_END_ATOMIC_SECTION(x) (void)x; mp_thread_unix_end_atomic_section()
#endif

// In lieu of a WFI(), slow down polling from being a tight loop.
#ifndef MICROPY_EVENT_POLL_HOOK
#define MICROPY_EVENT_POLL_HOOK \
    do { \
        extern void mp_handle_pending(bool); \
        mp_handle_pending(true); \
        usleep(500); /* equivalent to mp_hal_delay_us(500) */ \
    } while (0);
#endif

// Configure the implementation of machine.idle().
#include <sched.h>
#define MICROPY_UNIX_MACHINE_IDLE sched_yield();

#ifndef MICROPY_PY_BLUETOOTH_ENABLE_CENTRAL_MODE
#define MICROPY_PY_BLUETOOTH_ENABLE_CENTRAL_MODE (1)
#endif

#ifndef MICROPY_PY_BLUETOOTH_ENABLE_L2CAP_CHANNELS
#define MICROPY_PY_BLUETOOTH_ENABLE_L2CAP_CHANNELS (MICROPY_BLUETOOTH_NIMBLE)
#endif<|MERGE_RESOLUTION|>--- conflicted
+++ resolved
@@ -42,8 +42,10 @@
 #ifndef MICROPY_PY_SYS_PLATFORM
 #if defined(__APPLE__) && defined(__MACH__)
     #define MICROPY_PY_SYS_PLATFORM  "darwin"
+    #define LINUX_FRAME_BUFFER 0
 #else
     #define MICROPY_PY_SYS_PLATFORM  "linux"
+    #define LINUX_FRAME_BUFFER 1
 #endif
 #endif
 
@@ -69,23 +71,6 @@
 #if !defined(MICROPY_EMIT_ARM) && defined(__arm__) && !defined(__thumb2__)
     #define MICROPY_EMIT_ARM        (1)
 #endif
-<<<<<<< HEAD
-#define MICROPY_ENABLE_GC           (1)
-#define MICROPY_MALLOC_USES_ALLOCATED_SIZE (0)
-#define MICROPY_MEM_STATS           (0)
-#define MICROPY_DEBUG_PRINTERS      (1)
-#define MICROPY_ENABLE_SCHEDULER    (1)
-#define MICROPY_MODULE_BUILTIN_INIT (1)
-// Printing debug to stderr may give tests which
-// check stdout a chance to pass, etc.
-#define MICROPY_DEBUG_PRINTER       (&mp_stderr_print)
-#define MICROPY_READER_POSIX        (1)
-#define MICROPY_READER_VFS          (1)
-#define MICROPY_USE_READLINE_HISTORY (1)
-#define MICROPY_HELPER_LEXER_UNIX   (1)
-#ifndef MICROPY_FLOAT_IMPL
-#define MICROPY_FLOAT_IMPL          (MICROPY_FLOAT_IMPL_DOUBLE)
-=======
 
 // Type definitions for the specific machine based on the word size.
 #ifndef MICROPY_OBJ_REPR
@@ -97,20 +82,10 @@
 // regardless of actual size.
 typedef int mp_int_t; // must be pointer size
 typedef unsigned int mp_uint_t; // must be pointer size
->>>>>>> 294baf52
 #endif
 #else
 // Assume that if we already defined the obj repr then we also defined types.
 #endif
-<<<<<<< HEAD
-#ifndef MICROPY_PY_SYS_PLATFORM
-#if defined(__APPLE__) && defined(__MACH__)
-    #define MICROPY_PY_SYS_PLATFORM  "darwin"
-    #define LINUX_FRAME_BUFFER 0
-#else
-    #define MICROPY_PY_SYS_PLATFORM  "linux"
-    #define LINUX_FRAME_BUFFER 1
-=======
 
 // Cannot include <sys/types.h>, as it may lead to symbol name clashes
 #if _FILE_OFFSET_BITS == 64 && !defined(__LP64__)
@@ -126,7 +101,6 @@
 #include <stdlib.h>
 #else
 #include <alloca.h>
->>>>>>> 294baf52
 #endif
 #endif
 
@@ -182,20 +156,8 @@
 // Ensure builtinimport.c works with -m.
 #define MICROPY_MODULE_OVERRIDE_MAIN_IMPORT (1)
 
-<<<<<<< HEAD
-#ifndef MICROPY_INCLUDED_PY_MPSTATE_H
-#define MICROPY_INCLUDED_PY_MPSTATE_H
-#include "lib/lv_bindings/lvgl/src/misc/lv_gc.h"
-#undef MICROPY_INCLUDED_PY_MPSTATE_H
-#else
-#include "lib/lv_bindings/lvgl/src/misc/lv_gc.h"
-#endif
-
-// type definitions for the specific machine
-=======
 // Don't default sys.argv because we do that in main.
 #define MICROPY_PY_SYS_PATH_ARGV_DEFAULTS (0)
->>>>>>> 294baf52
 
 // Enable sys.executable.
 #define MICROPY_PY_SYS_EXECUTABLE (1)
@@ -245,42 +207,6 @@
 #endif
 #endif
 
-<<<<<<< HEAD
-#define MP_STATE_PORT MP_STATE_VM
-
-#if MICROPY_PY_BLUETOOTH
-#if MICROPY_BLUETOOTH_BTSTACK
-struct _mp_bluetooth_btstack_root_pointers_t;
-#define MICROPY_BLUETOOTH_ROOT_POINTERS struct _mp_bluetooth_btstack_root_pointers_t *bluetooth_btstack_root_pointers;
-#endif
-#if MICROPY_BLUETOOTH_NIMBLE
-struct _mp_bluetooth_nimble_root_pointers_t;
-struct _mp_bluetooth_nimble_malloc_t;
-#define MICROPY_BLUETOOTH_ROOT_POINTERS struct _mp_bluetooth_nimble_malloc_t *bluetooth_nimble_memory; struct _mp_bluetooth_nimble_root_pointers_t *bluetooth_nimble_root_pointers;
-#endif
-#else
-#define MICROPY_BLUETOOTH_ROOT_POINTERS
-#endif
-
-#define MICROPY_PORT_ROOT_POINTERS \
-    LV_ROOTS \
-    void *mp_lv_user_data; \
-    const char *readline_hist[50]; \
-    void *mmap_region_head; \
-    MICROPY_BLUETOOTH_ROOT_POINTERS \
-
-// We need to provide a declaration/definition of alloca()
-// unless support for it is disabled.
-#if !defined(MICROPY_NO_ALLOCA) || MICROPY_NO_ALLOCA == 0
-#ifdef __FreeBSD__
-#include <stdlib.h>
-#else
-#include <alloca.h>
-#endif
-#endif
-
-=======
->>>>>>> 294baf52
 // From "man readdir": "Under glibc, programs can check for the availability
 // of the fields [in struct dirent] not defined in POSIX.1 by testing whether
 // the macros [...], _DIRENT_HAVE_D_TYPE are defined."
