/*
 * This file is part of the MicroPython project, http://micropython.org/
 *
 * The MIT License (MIT)
 *
 * Copyright (c) 2020-2021 Damien P. George
 *
 * Permission is hereby granted, free of charge, to any person obtaining a copy
 * of this software and associated documentation files (the "Software"), to deal
 * in the Software without restriction, including without limitation the rights
 * to use, copy, modify, merge, publish, distribute, sublicense, and/or sell
 * copies of the Software, and to permit persons to whom the Software is
 * furnished to do so, subject to the following conditions:
 *
 * The above copyright notice and this permission notice shall be included in
 * all copies or substantial portions of the Software.
 *
 * THE SOFTWARE IS PROVIDED "AS IS", WITHOUT WARRANTY OF ANY KIND, EXPRESS OR
 * IMPLIED, INCLUDING BUT NOT LIMITED TO THE WARRANTIES OF MERCHANTABILITY,
 * FITNESS FOR A PARTICULAR PURPOSE AND NONINFRINGEMENT. IN NO EVENT SHALL THE
 * AUTHORS OR COPYRIGHT HOLDERS BE LIABLE FOR ANY CLAIM, DAMAGES OR OTHER
 * LIABILITY, WHETHER IN AN ACTION OF CONTRACT, TORT OR OTHERWISE, ARISING FROM,
 * OUT OF OR IN CONNECTION WITH THE SOFTWARE OR THE USE OR OTHER DEALINGS IN
 * THE SOFTWARE.
 */

// Options controlling how MicroPython is built, overriding defaults in py/mpconfig.h

#include <stdint.h>
#include "hardware/flash.h"
#include "hardware/spi.h"
#include "hardware/sync.h"
#include "pico/binary_info.h"
#include "pico/multicore.h"
#include "mpconfigboard.h"

#define MICROPY_PY_LVGL                         (1)

// Board and hardware specific configuration
#define MICROPY_HW_MCU_NAME                     "RP2040"
#ifndef MICROPY_HW_ENABLE_UART_REPL
#define MICROPY_HW_ENABLE_UART_REPL             (0) // useful if there is no USB
#endif
#ifndef MICROPY_HW_ENABLE_USBDEV
#define MICROPY_HW_ENABLE_USBDEV                (1)
#endif

#if MICROPY_HW_ENABLE_USBDEV
// Enable USB-CDC serial port
#ifndef MICROPY_HW_USB_CDC
#define MICROPY_HW_USB_CDC (1)
#endif
// Enable USB Mass Storage with FatFS filesystem.
#ifndef MICROPY_HW_USB_MSC
#define MICROPY_HW_USB_MSC (0)
#endif
#endif

#ifndef MICROPY_CONFIG_ROM_LEVEL
#define MICROPY_CONFIG_ROM_LEVEL                (MICROPY_CONFIG_ROM_LEVEL_EXTRA_FEATURES)
#endif

// Memory allocation policies
#define MICROPY_GC_STACK_ENTRY_TYPE             uint16_t
#define MICROPY_ALLOC_PATH_MAX                  (128)
#define MICROPY_QSTR_BYTES_IN_HASH              (1)

// MicroPython emitters
#define MICROPY_PERSISTENT_CODE_LOAD            (1)
#define MICROPY_EMIT_THUMB                      (1)
#define MICROPY_EMIT_THUMB_ARMV7M               (0)
#define MICROPY_EMIT_INLINE_THUMB               (1)
#define MICROPY_EMIT_INLINE_THUMB_FLOAT         (0)

// Optimisations
#define MICROPY_OPT_COMPUTED_GOTO               (1)

// Python internal features
#define MICROPY_TRACKED_ALLOC                   (MICROPY_SSL_MBEDTLS || MICROPY_BLUETOOTH_BTSTACK)
#define MICROPY_READER_VFS                      (1)
#define MICROPY_ENABLE_GC                       (1)
#define MICROPY_ENABLE_EMERGENCY_EXCEPTION_BUF  (1)
#define MICROPY_LONGINT_IMPL                    (MICROPY_LONGINT_IMPL_MPZ)
#define MICROPY_FLOAT_IMPL                      (MICROPY_FLOAT_IMPL_FLOAT)
#define MICROPY_SCHEDULER_DEPTH                 (8)
#define MICROPY_SCHEDULER_STATIC_NODES          (1)
#ifndef MICROPY_USE_INTERNAL_ERRNO
#define MICROPY_USE_INTERNAL_ERRNO              (1)
#endif

// Fine control over Python builtins, classes, modules, etc
#define MICROPY_PY_BUILTINS_HELP_TEXT           rp2_help_text
#define MICROPY_PY_SYS_PLATFORM                 "rp2"
#define MICROPY_PY_THREAD                       (1)
#define MICROPY_PY_THREAD_GIL                   (0)
#define MICROPY_THREAD_YIELD()                  mp_handle_pending(true)

// Extended modules
#define MICROPY_EPOCH_IS_1970                   (1)
#define MICROPY_PY_UOS_INCLUDEFILE              "ports/rp2/moduos.c"
#ifndef MICROPY_PY_OS_DUPTERM
#define MICROPY_PY_OS_DUPTERM                   (1)
#endif
#define MICROPY_PY_UOS_UNAME                    (1)
#define MICROPY_PY_UOS_URANDOM                  (1)
#define MICROPY_PY_URE_MATCH_GROUPS             (1)
#define MICROPY_PY_URE_MATCH_SPAN_START_END     (1)
#define MICROPY_PY_UHASHLIB_SHA1                (1)
#define MICROPY_PY_UCRYPTOLIB                   (1)
#define MICROPY_PY_UTIME_MP_HAL                 (1)
#define MICROPY_PY_URANDOM_SEED_INIT_FUNC       (rosc_random_u32())
#define MICROPY_PY_MACHINE                      (1)
#define MICROPY_PY_MACHINE_PIN_MAKE_NEW         mp_pin_make_new
#define MICROPY_PY_MACHINE_BITSTREAM            (1)
#define MICROPY_PY_MACHINE_PULSE                (1)
#define MICROPY_PY_MACHINE_PWM                  (1)
#define MICROPY_PY_MACHINE_PWM_DUTY_U16_NS      (1)
#define MICROPY_PY_MACHINE_PWM_INCLUDEFILE      "ports/rp2/machine_pwm.c"
#define MICROPY_PY_MACHINE_I2C                  (1)
#define MICROPY_PY_MACHINE_SOFTI2C              (1)
#define MICROPY_PY_MACHINE_SPI                  (1)
#define MICROPY_PY_MACHINE_SPI_MSB              (SPI_MSB_FIRST)
#define MICROPY_PY_MACHINE_SPI_LSB              (SPI_LSB_FIRST)
#define MICROPY_PY_MACHINE_SOFTSPI              (1)
#define MICROPY_PY_ONEWIRE                      (1)
#define MICROPY_VFS                             (1)
#define MICROPY_VFS_LFS2                        (1)
#define MICROPY_VFS_FAT                         (1)
#define MICROPY_SSL_MBEDTLS                     (1)
#define MICROPY_PY_LWIP_SOCK_RAW                (MICROPY_PY_LWIP)

// fatfs configuration
#define MICROPY_FATFS_ENABLE_LFN                (1)
#define MICROPY_FATFS_LFN_CODE_PAGE             437 /* 1=SFN/ANSI 437=LFN/U.S.(OEM) */
#define MICROPY_FATFS_RPATH                     (2)
#if MICROPY_HW_USB_MSC
#define MICROPY_FATFS_USE_LABEL                 (1)
#define MICROPY_FATFS_MULTI_PARTITION           (1)
// Set FatFS block size to flash sector size to avoid caching
// the flash sector in memory to support smaller block sizes.
#define MICROPY_FATFS_MAX_SS                    (FLASH_SECTOR_SIZE)
#endif

#ifndef MICROPY_BOARD_ENTER_BOOTLOADER
#define MICROPY_BOARD_ENTER_BOOTLOADER(nargs, args)
#endif

// By default networking should include sockets, ssl, websockets, webrepl, dupterm.
#if MICROPY_PY_NETWORK
#ifndef MICROPY_PY_NETWORK_HOSTNAME_DEFAULT
#define MICROPY_PY_NETWORK_HOSTNAME_DEFAULT "mpy-rp2"
#endif

#ifndef MICROPY_PY_USOCKET
#define MICROPY_PY_USOCKET              (1)
#endif
#ifndef MICROPY_PY_USSL
#define MICROPY_PY_USSL                 (1)
#endif
#ifndef MICROPY_PY_UWEBSOCKET
#define MICROPY_PY_UWEBSOCKET           (1)
#endif
#ifndef MICROPY_PY_WEBREPL
#define MICROPY_PY_WEBREPL              (1)
#endif
#endif

#if MICROPY_PY_NETWORK_CYW43
extern const struct _mp_obj_type_t mp_network_cyw43_type;
#define MICROPY_HW_NIC_CYW43 \
    { MP_ROM_QSTR(MP_QSTR_WLAN), MP_ROM_PTR(&mp_network_cyw43_type) }, \
    { MP_ROM_QSTR(MP_QSTR_STAT_IDLE), MP_ROM_INT(CYW43_LINK_DOWN) }, \
    { MP_ROM_QSTR(MP_QSTR_STAT_CONNECTING), MP_ROM_INT(CYW43_LINK_JOIN) }, \
    { MP_ROM_QSTR(MP_QSTR_STAT_WRONG_PASSWORD), MP_ROM_INT(CYW43_LINK_BADAUTH) }, \
    { MP_ROM_QSTR(MP_QSTR_STAT_NO_AP_FOUND), MP_ROM_INT(CYW43_LINK_NONET) }, \
    { MP_ROM_QSTR(MP_QSTR_STAT_CONNECT_FAIL), MP_ROM_INT(CYW43_LINK_FAIL) }, \
    { MP_ROM_QSTR(MP_QSTR_STAT_GOT_IP), MP_ROM_INT(CYW43_LINK_UP) },
#else
#define MICROPY_HW_NIC_CYW43
#endif

#if MICROPY_PY_NETWORK_NINAW10
// This Network interface requires the extended socket state.
#ifndef MICROPY_PY_USOCKET_EXTENDED_STATE
#define MICROPY_PY_USOCKET_EXTENDED_STATE   (1)
#endif
extern const struct _mp_obj_type_t mod_network_nic_type_nina;
#define MICROPY_HW_NIC_NINAW10              { MP_ROM_QSTR(MP_QSTR_WLAN), MP_ROM_PTR(&mod_network_nic_type_nina) },
#else
#define MICROPY_HW_NIC_NINAW10
#endif

#if MICROPY_PY_NETWORK_WIZNET5K
extern const struct _mp_obj_type_t mod_network_nic_type_wiznet5k;
#define MICROPY_HW_NIC_WIZNET5K             { MP_ROM_QSTR(MP_QSTR_WIZNET5K), MP_ROM_PTR(&mod_network_nic_type_wiznet5k) },
#else
#define MICROPY_HW_NIC_WIZNET5K
#endif

#ifndef MICROPY_BOARD_NETWORK_INTERFACES
#define MICROPY_BOARD_NETWORK_INTERFACES
#endif

#if MICROPY_PY_LVGL
#ifndef MICROPY_INCLUDED_PY_MPSTATE_H
#define MICROPY_INCLUDED_PY_MPSTATE_H
#include "lib/lv_bindings/lvgl/src/misc/lv_gc.h"
#undef MICROPY_INCLUDED_PY_MPSTATE_H
#else
#include "lib/lv_bindings/lvgl/src/misc/lv_gc.h"
#endif
#else
#define LV_ROOTS
#endif

#define MICROPY_PORT_NETWORK_INTERFACES \
    MICROPY_HW_NIC_CYW43 \
    MICROPY_HW_NIC_NINAW10  \
    MICROPY_HW_NIC_WIZNET5K \
    MICROPY_BOARD_NETWORK_INTERFACES \

// Additional entries for use with pendsv_schedule_dispatch.
#ifndef MICROPY_BOARD_PENDSV_ENTRIES
#define MICROPY_BOARD_PENDSV_ENTRIES
#endif

<<<<<<< HEAD
#define MICROPY_PORT_ROOT_POINTERS \
    LV_ROOTS \
    void *mp_lv_user_data; \
    const char *readline_hist[8]; \
    void *machine_pin_irq_obj[30]; \
    void *rp2_pio_irq_obj[2]; \
    void *rp2_state_machine_irq_obj[8]; \
    void *rp2_uart_rx_buffer[2]; \
    void *rp2_uart_tx_buffer[2]; \
    void *machine_i2s_obj[2]; \
    NETWORK_ROOT_POINTERS \
    MICROPY_BOARD_ROOT_POINTERS \
    MICROPY_PORT_ROOT_POINTER_NINAW10 \
    MICROPY_PORT_ROOT_POINTER_BLUETOOTH \
        MICROPY_PORT_ROOT_POINTER_BLUETOOTH_NIMBLE \

=======
>>>>>>> 294baf52
#define MP_STATE_PORT MP_STATE_VM

// Miscellaneous settings

#ifndef MICROPY_HW_USB_VID
#define MICROPY_HW_USB_VID (0x2E8A) // Raspberry Pi
#endif
#ifndef MICROPY_HW_USB_PID
#define MICROPY_HW_USB_PID (0x0005) // RP2 MicroPython
#endif

#ifndef MICROPY_HW_BOOTSEL_DELAY_US
#define MICROPY_HW_BOOTSEL_DELAY_US 8
#endif

// Entering a critical section.
extern uint32_t mp_thread_begin_atomic_section(void);
extern void mp_thread_end_atomic_section(uint32_t);
#define MICROPY_BEGIN_ATOMIC_SECTION()     mp_thread_begin_atomic_section()
#define MICROPY_END_ATOMIC_SECTION(state)  mp_thread_end_atomic_section(state)

// Prevent the "lwIP task" from running when unsafe to do so.
#define MICROPY_PY_LWIP_ENTER   lwip_lock_acquire();
#define MICROPY_PY_LWIP_REENTER lwip_lock_acquire();
#define MICROPY_PY_LWIP_EXIT    lwip_lock_release();

#if MICROPY_HW_ENABLE_USBDEV
#define MICROPY_HW_USBDEV_TASK_HOOK extern void usbd_task(void); usbd_task();
#define MICROPY_VM_HOOK_COUNT (10)
#define MICROPY_VM_HOOK_INIT static uint vm_hook_divisor = MICROPY_VM_HOOK_COUNT;
#define MICROPY_VM_HOOK_POLL if (get_core_num() == 0 && --vm_hook_divisor == 0) { \
        vm_hook_divisor = MICROPY_VM_HOOK_COUNT; \
        MICROPY_HW_USBDEV_TASK_HOOK \
}
#define MICROPY_VM_HOOK_LOOP MICROPY_VM_HOOK_POLL
#define MICROPY_VM_HOOK_RETURN MICROPY_VM_HOOK_POLL
#else
#define MICROPY_HW_USBDEV_TASK_HOOK
#endif

#define MICROPY_EVENT_POLL_HOOK_FAST \
    do { \
        if (get_core_num() == 0) { MICROPY_HW_USBDEV_TASK_HOOK } \
        extern void mp_handle_pending(bool); \
        mp_handle_pending(true); \
    } while (0)

#define MICROPY_EVENT_POLL_HOOK \
    do { \
        MICROPY_EVENT_POLL_HOOK_FAST; \
        best_effort_wfe_or_timeout(make_timeout_time_ms(1)); \
    } while (0);

#define MICROPY_MAKE_POINTER_CALLABLE(p) ((void *)((mp_uint_t)(p) | 1))

#define MP_SSIZE_MAX (0x7fffffff)
typedef intptr_t mp_int_t; // must be pointer size
typedef uintptr_t mp_uint_t; // must be pointer size
typedef intptr_t mp_off_t;

// We need to provide a declaration/definition of alloca()
#include <alloca.h>

#define BINARY_INFO_TAG_MICROPYTHON BINARY_INFO_MAKE_TAG('M', 'P')
#define BINARY_INFO_ID_MP_FROZEN 0x4a99d719
#define MICROPY_FROZEN_LIST_ITEM(name, file) bi_decl(bi_string(BINARY_INFO_TAG_MICROPYTHON, BINARY_INFO_ID_MP_FROZEN, name))

extern uint32_t rosc_random_u32(void);
extern void lwip_lock_acquire(void);
extern void lwip_lock_release(void);<|MERGE_RESOLUTION|>--- conflicted
+++ resolved
@@ -224,25 +224,6 @@
 #define MICROPY_BOARD_PENDSV_ENTRIES
 #endif
 
-<<<<<<< HEAD
-#define MICROPY_PORT_ROOT_POINTERS \
-    LV_ROOTS \
-    void *mp_lv_user_data; \
-    const char *readline_hist[8]; \
-    void *machine_pin_irq_obj[30]; \
-    void *rp2_pio_irq_obj[2]; \
-    void *rp2_state_machine_irq_obj[8]; \
-    void *rp2_uart_rx_buffer[2]; \
-    void *rp2_uart_tx_buffer[2]; \
-    void *machine_i2s_obj[2]; \
-    NETWORK_ROOT_POINTERS \
-    MICROPY_BOARD_ROOT_POINTERS \
-    MICROPY_PORT_ROOT_POINTER_NINAW10 \
-    MICROPY_PORT_ROOT_POINTER_BLUETOOTH \
-        MICROPY_PORT_ROOT_POINTER_BLUETOOTH_NIMBLE \
-
-=======
->>>>>>> 294baf52
 #define MP_STATE_PORT MP_STATE_VM
 
 // Miscellaneous settings
