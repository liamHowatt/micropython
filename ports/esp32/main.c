--- conflicted
+++ resolved
@@ -64,12 +64,7 @@
 
 // MicroPython runs as a task under FreeRTOS
 #define MP_TASK_PRIORITY        (ESP_TASK_PRIO_MIN + 1)
-<<<<<<< HEAD
 #define MP_TASK_STACK_SIZE      (32 * 1024)
-#define MP_TASK_STACK_LEN       (MP_TASK_STACK_SIZE / sizeof(StackType_t))
-=======
-#define MP_TASK_STACK_SIZE      (16 * 1024)
->>>>>>> c2317a3a
 
 int vprintf_null(const char *format, va_list ap) {
     // do nothing: this is used as a log target during raw repl mode
