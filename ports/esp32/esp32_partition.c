--- conflicted
+++ resolved
@@ -185,14 +185,11 @@
         case MP_BLOCKDEV_IOCTL_SYNC: return MP_OBJ_NEW_SMALL_INT(0);
         case MP_BLOCKDEV_IOCTL_BLOCK_COUNT: return MP_OBJ_NEW_SMALL_INT(self->part->size / BLOCK_SIZE_BYTES);
         case MP_BLOCKDEV_IOCTL_BLOCK_SIZE: return MP_OBJ_NEW_SMALL_INT(BLOCK_SIZE_BYTES);
-<<<<<<< HEAD
-=======
         case MP_BLOCKDEV_IOCTL_BLOCK_ERASE: {
             uint32_t offset = mp_obj_get_int(arg_in) * BLOCK_SIZE_BYTES;
             check_esp_err(esp_partition_erase_range(self->part, offset, BLOCK_SIZE_BYTES));
             return MP_OBJ_NEW_SMALL_INT(0);
         }
->>>>>>> 973f6878
         default: return mp_const_none;
     }
 }
