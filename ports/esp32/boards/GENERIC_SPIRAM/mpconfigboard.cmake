set(SDKCONFIG_DEFAULTS
    boards/sdkconfig.base
    boards/sdkconfig.ble
    boards/sdkconfig.spiram
<<<<<<< HEAD
    boards/sdkconfig.240mhz
)

if(NOT MICROPY_FROZEN_MANIFEST)
    set(MICROPY_FROZEN_MANIFEST ${MICROPY_PORT_DIR}/boards/manifest.py)
endif()
=======
    boards/GENERIC_SPIRAM/sdkconfig.board
)
>>>>>>> 9b486340
<|MERGE_RESOLUTION|>--- conflicted
+++ resolved
@@ -2,14 +2,6 @@
     boards/sdkconfig.base
     boards/sdkconfig.ble
     boards/sdkconfig.spiram
-<<<<<<< HEAD
     boards/sdkconfig.240mhz
-)
-
-if(NOT MICROPY_FROZEN_MANIFEST)
-    set(MICROPY_FROZEN_MANIFEST ${MICROPY_PORT_DIR}/boards/manifest.py)
-endif()
-=======
     boards/GENERIC_SPIRAM/sdkconfig.board
-)
->>>>>>> 9b486340
+)