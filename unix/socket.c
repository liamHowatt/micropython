#include <stdio.h>
#include <assert.h>
#include <string.h>
#include <unistd.h>
#include <sys/socket.h>
#include <arpa/inet.h>
#include <netdb.h>
#include <errno.h>

#include "nlr.h"
#include "misc.h"
#include "mpconfig.h"
#include "qstr.h"
#include "obj.h"
#include "objtuple.h"
#include "objarray.h"
#include "runtime.h"
#include "stream.h"

#define MICROPY_SOCKET_EXTRA (0)

typedef struct _mp_obj_socket_t {
    mp_obj_base_t base;
    int fd;
} mp_obj_socket_t;

static const mp_obj_type_t rawsocket_type;

// Helper functions
#define RAISE_ERRNO(err_flag, error_val) \
    { if (err_flag == -1) \
        { nlr_jump(mp_obj_new_exception_msg_varg(MP_QSTR_OSError, "[Errno %d]", error_val)); } }

static void get_buffer(mp_obj_t obj, buffer_info_t *bufinfo) {
    mp_obj_base_t *o = (mp_obj_base_t *)obj;
    if (o->type->buffer_p.get_buffer == NULL) {
        goto error;
    }
    o->type->buffer_p.get_buffer(o, bufinfo, BUFFER_READ);
    if (bufinfo->buf == NULL) {
        goto error;
    }
    return;

error:
    nlr_jump(mp_obj_new_exception_msg(MP_QSTR_TypeError, "Operation not supported"));
}

static mp_obj_socket_t *socket_new(int fd) {
    mp_obj_socket_t *o = m_new_obj(mp_obj_socket_t);
    o->base.type = &rawsocket_type;
    o->fd = fd;
    return o;
}


static void socket_print(void (*print)(void *env, const char *fmt, ...), void *env, mp_obj_t self_in, mp_print_kind_t kind) {
    mp_obj_socket_t *self = self_in;
    print(env, "<_socket %d>", self->fd);
}

static machine_int_t socket_read(mp_obj_t o_in, void *buf, machine_uint_t size, int *errcode) {
    mp_obj_socket_t *o = o_in;
    machine_int_t r = read(o->fd, buf, size);
    if (r == -1) {
        *errcode = errno;
    }
    return r;
}

static machine_int_t socket_write(mp_obj_t o_in, const void *buf, machine_uint_t size, int *errcode) {
    mp_obj_socket_t *o = o_in;
    machine_int_t r = write(o->fd, buf, size);
    if (r == -1) {
        *errcode = errno;
    }
    return r;
}

static mp_obj_t socket_close(mp_obj_t self_in) {
    mp_obj_socket_t *self = self_in;
    close(self->fd);
    return mp_const_none;
}
static MP_DEFINE_CONST_FUN_OBJ_1(socket_close_obj, socket_close);

static mp_obj_t socket_connect(mp_obj_t self_in, mp_obj_t addr_in) {
    mp_obj_socket_t *self = self_in;
    buffer_info_t bufinfo;
    get_buffer(addr_in, &bufinfo);
    int r = connect(self->fd, (const struct sockaddr *)bufinfo.buf, bufinfo.len);
    RAISE_ERRNO(r, errno);
    return mp_const_none;
}
static MP_DEFINE_CONST_FUN_OBJ_2(socket_connect_obj, socket_connect);

static mp_obj_t socket_bind(mp_obj_t self_in, mp_obj_t addr_in) {
    mp_obj_socket_t *self = self_in;
    buffer_info_t bufinfo;
    get_buffer(addr_in, &bufinfo);
    int r = bind(self->fd, (const struct sockaddr *)bufinfo.buf, bufinfo.len);
    RAISE_ERRNO(r, errno);
    return mp_const_none;
}
static MP_DEFINE_CONST_FUN_OBJ_2(socket_bind_obj, socket_bind);

static mp_obj_t socket_listen(mp_obj_t self_in, mp_obj_t backlog_in) {
    mp_obj_socket_t *self = self_in;
    int r = listen(self->fd, MP_OBJ_SMALL_INT_VALUE(backlog_in));
    RAISE_ERRNO(r, errno);
    return mp_const_none;
}
static MP_DEFINE_CONST_FUN_OBJ_2(socket_listen_obj, socket_listen);

static mp_obj_t socket_accept(mp_obj_t self_in) {
    mp_obj_socket_t *self = self_in;
    struct sockaddr addr;
    socklen_t addr_len = sizeof(addr);
    int fd = accept(self->fd, &addr, &addr_len);
    RAISE_ERRNO(fd, errno);

    mp_obj_tuple_t *t = mp_obj_new_tuple(2, NULL);
    t->items[0] = socket_new(fd);
    t->items[1] = mp_obj_new_bytearray(addr_len, &addr);

    return t;
}
static MP_DEFINE_CONST_FUN_OBJ_1(socket_accept_obj, socket_accept);

static mp_obj_t socket_recv(uint n_args, const mp_obj_t *args) {
    mp_obj_socket_t *self = args[0];
    int sz = MP_OBJ_SMALL_INT_VALUE(args[1]);
    int flags = 0;

    if (n_args > 2) {
        flags = MP_OBJ_SMALL_INT_VALUE(args[2]);
    }

    char *buf = m_new(char, sz + 1);
    int out_sz = recv(self->fd, buf, sz, flags);
    RAISE_ERRNO(out_sz, errno);

    buf = m_realloc(buf, sz + 1, out_sz + 1);
    buf[out_sz] = 0;
    return MP_OBJ_NEW_QSTR(qstr_from_str_take(buf, out_sz + 1));
}
static MP_DEFINE_CONST_FUN_OBJ_VAR_BETWEEN(socket_recv_obj, 2, 3, socket_recv);

static mp_obj_t socket_send(uint n_args, const mp_obj_t *args) {
    mp_obj_socket_t *self = args[0];
    int flags = 0;

    if (n_args > 2) {
        flags = MP_OBJ_SMALL_INT_VALUE(args[2]);
    }

    const char *buf = qstr_str(mp_obj_str_get(args[1]));
    int sz = strlen(buf);
    int out_sz = send(self->fd, buf, sz, flags);
    RAISE_ERRNO(out_sz, errno);

    return MP_OBJ_NEW_SMALL_INT(out_sz);
}
static MP_DEFINE_CONST_FUN_OBJ_VAR_BETWEEN(socket_send_obj, 2, 3, socket_send);

static mp_obj_t socket_make_new(mp_obj_t type_in, uint n_args, uint n_kw, const mp_obj_t *args) {
    int family = AF_INET;
    int type = SOCK_STREAM;
    int proto = 0;

    if (n_args > 0) {
        assert(MP_OBJ_IS_SMALL_INT(args[0]));
        family = MP_OBJ_SMALL_INT_VALUE(args[0]);
        if (n_args > 1) {
            assert(MP_OBJ_IS_SMALL_INT(args[1]));
            type = MP_OBJ_SMALL_INT_VALUE(args[1]);
            if (n_args > 2) {
                assert(MP_OBJ_IS_SMALL_INT(args[2]));
                proto = MP_OBJ_SMALL_INT_VALUE(args[2]);
            }
        }
    }

    int fd = socket(family, type, proto);
    RAISE_ERRNO(fd, errno);
    return socket_new(fd);
}

static const mp_method_t rawsocket_type_methods[] = {
        { "read", &mp_stream_read_obj },
        { "readall", &mp_stream_readall_obj },
        { "readline", &mp_stream_unbuffered_readline_obj},
        { "write", &mp_stream_write_obj },
        { "connect", &socket_connect_obj },
        { "bind", &socket_bind_obj },
        { "listen", &socket_listen_obj },
        { "accept", &socket_accept_obj },
        { "recv", &socket_recv_obj },
        { "send", &socket_send_obj },
        { "close", &socket_close_obj },
#if MICROPY_SOCKET_EXTRA
        { "recv", &mp_stream_read_obj },
        { "send", &mp_stream_write_obj },
#endif
        { NULL, NULL },
};

static const mp_obj_type_t rawsocket_type = {
    { &mp_const_type },
    "socket",
    .print = socket_print,
    .make_new = socket_make_new,
    .getiter = NULL,
    .iternext = NULL,
    .stream_p = {
        .read = socket_read,
        .write = socket_write,
    },
    .methods = rawsocket_type_methods,
};

static mp_obj_t mod_socket_htons(mp_obj_t arg) {
    return MP_OBJ_NEW_SMALL_INT((machine_int_t)htons(MP_OBJ_SMALL_INT_VALUE(arg)));
}
static MP_DEFINE_CONST_FUN_OBJ_1(mod_socket_htons_obj, mod_socket_htons);

static mp_obj_t mod_socket_inet_aton(mp_obj_t arg) {
    assert(MP_OBJ_IS_TYPE(arg, &str_type));
    const char *s = qstr_str(mp_obj_str_get(arg));
    struct in_addr addr;
    if (!inet_aton(s, &addr)) {
        nlr_jump(mp_obj_new_exception_msg(MP_QSTR_OSError, "Invalid IP address"));
    }

    return mp_obj_new_int(addr.s_addr);
}
static MP_DEFINE_CONST_FUN_OBJ_1(mod_socket_inet_aton_obj, mod_socket_inet_aton);

#if MICROPY_SOCKET_EXTRA
static mp_obj_t mod_socket_gethostbyname(mp_obj_t arg) {
    assert(MP_OBJ_IS_TYPE(arg, &str_type));
    const char *s = qstr_str(mp_obj_str_get(arg));
    struct hostent *h = gethostbyname(s);
    if (h == NULL) {
        nlr_jump(mp_obj_new_exception_msg_varg(MP_QSTR_OSError, "[Errno %d]", errno));
    }
    assert(h->h_length == 4);
    return mp_obj_new_int(*(int*)*h->h_addr_list);
}
static MP_DEFINE_CONST_FUN_OBJ_1(mod_socket_gethostbyname_obj, mod_socket_gethostbyname);
#endif

static mp_obj_t mod_socket_getaddrinfo(uint n_args, const mp_obj_t *args) {
    // TODO: Implement all args
    assert(n_args == 2);
    assert(MP_OBJ_IS_TYPE(args[0], &str_type));

    const char *host = qstr_str(mp_obj_str_get(args[0]));
    const char *serv = NULL;
    // getaddrinfo accepts port in string notation, so however
    // it may seem stupid, we need to convert int to str
    if (MP_OBJ_IS_SMALL_INT(args[1])) {
        int port = MP_OBJ_SMALL_INT_VALUE(args[1]);
        static char buf[20];
        sprintf(buf, "%d", port);
        serv = buf;
    } else {
        serv = qstr_str(mp_obj_str_get(args[1]));
    }

    struct addrinfo hints;
    struct addrinfo *addr;
    memset(&hints, 0, sizeof(hints));
    int res = getaddrinfo(host, serv, NULL/*&hints*/, &addr);

    if (res != 0) {
        nlr_jump(mp_obj_new_exception_msg_varg(MP_QSTR_OSError, "[addrinfo error %d]", res));
    }
    assert(addr);

    mp_obj_t list = rt_build_list(0, NULL);
    for (; addr; addr = addr->ai_next) {
        mp_obj_tuple_t *t = mp_obj_new_tuple(5, NULL);
        t->items[0] = MP_OBJ_NEW_SMALL_INT((machine_int_t)addr->ai_family);
        t->items[1] = MP_OBJ_NEW_SMALL_INT((machine_int_t)addr->ai_socktype);
        t->items[2] = MP_OBJ_NEW_SMALL_INT((machine_int_t)addr->ai_protocol);
        // "canonname will be a string representing the canonical name of the host
        // if AI_CANONNAME is part of the flags argument; else canonname will be empty." ??
        if (addr->ai_canonname) {
            t->items[3] = MP_OBJ_NEW_QSTR(qstr_from_str(addr->ai_canonname));
        } else {
            t->items[3] = mp_const_none;
        }
        t->items[4] = mp_obj_new_bytearray(addr->ai_addrlen, addr->ai_addr);
        rt_list_append(list, t);
    }
    return list;
}
static MP_DEFINE_CONST_FUN_OBJ_VAR_BETWEEN(mod_socket_getaddrinfo_obj, 2, 6, mod_socket_getaddrinfo);

extern mp_obj_type_t sockaddr_in_type;

#define STORE_INT_CONST(m, name) rt_store_attr(m, QSTR_FROM_STR_STATIC(#name), MP_OBJ_NEW_SMALL_INT(name))

void rawsocket_init() {
    mp_obj_t m = mp_obj_new_module(MP_QSTR_rawsocket);
    rt_store_attr(m, MP_QSTR_socket, (mp_obj_t)&rawsocket_type);
#if MICROPY_SOCKET_EXTRA
    rt_store_attr(m, MP_QSTR_sockaddr_in, (mp_obj_t)&sockaddr_in_type);
    rt_store_attr(m, MP_QSTR_htons, (mp_obj_t)&mod_socket_htons_obj);
    rt_store_attr(m, MP_QSTR_inet_aton, (mp_obj_t)&mod_socket_inet_aton_obj);
    rt_store_attr(m, MP_QSTR_gethostbyname, (mp_obj_t)&mod_socket_gethostbyname_obj);
#endif
    rt_store_attr(m, MP_QSTR_getaddrinfo, (mp_obj_t)&mod_socket_getaddrinfo_obj);
    STORE_INT_CONST(m, AF_UNIX);
    STORE_INT_CONST(m, AF_INET);
    STORE_INT_CONST(m, AF_INET6);
    STORE_INT_CONST(m, SOCK_STREAM);
    STORE_INT_CONST(m, SOCK_DGRAM);
    STORE_INT_CONST(m, SOCK_RAW);
<<<<<<< HEAD
    rt_store_name(MP_QSTR_rawsocket, m);
=======
>>>>>>> 7280f790
}<|MERGE_RESOLUTION|>--- conflicted
+++ resolved
@@ -136,13 +136,12 @@
         flags = MP_OBJ_SMALL_INT_VALUE(args[2]);
     }
 
-    char *buf = m_new(char, sz + 1);
+    char *buf = m_new(char, sz);
     int out_sz = recv(self->fd, buf, sz, flags);
     RAISE_ERRNO(out_sz, errno);
 
-    buf = m_realloc(buf, sz + 1, out_sz + 1);
-    buf[out_sz] = 0;
-    return MP_OBJ_NEW_QSTR(qstr_from_str_take(buf, out_sz + 1));
+    buf = m_realloc(buf, sz, out_sz);
+    return MP_OBJ_NEW_QSTR(qstr_from_strn_take(buf, out_sz, out_sz));
 }
 static MP_DEFINE_CONST_FUN_OBJ_VAR_BETWEEN(socket_recv_obj, 2, 3, socket_recv);
 
@@ -159,7 +158,7 @@
     int out_sz = send(self->fd, buf, sz, flags);
     RAISE_ERRNO(out_sz, errno);
 
-    return MP_OBJ_NEW_SMALL_INT(out_sz);
+    return MP_OBJ_NEW_SMALL_INT((machine_int_t)out_sz);
 }
 static MP_DEFINE_CONST_FUN_OBJ_VAR_BETWEEN(socket_send_obj, 2, 3, socket_send);
 
@@ -318,8 +317,4 @@
     STORE_INT_CONST(m, SOCK_STREAM);
     STORE_INT_CONST(m, SOCK_DGRAM);
     STORE_INT_CONST(m, SOCK_RAW);
-<<<<<<< HEAD
-    rt_store_name(MP_QSTR_rawsocket, m);
-=======
->>>>>>> 7280f790
 }