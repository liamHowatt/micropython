/*
 * This file is part of the MicroPython project, http://micropython.org/
 *
 * The MIT License (MIT)
 *
 * Copyright (c) 2013, 2014 Damien P. George
 * Copyright (c) 2015 Daniel Campora
 *
 * Permission is hereby granted, free of charge, to any person obtaining a copy
 * of this software and associated documentation files (the "Software"), to deal
 * in the Software without restriction, including without limitation the rights
 * to use, copy, modify, merge, publish, distribute, sublicense, and/or sell
 * copies of the Software, and to permit persons to whom the Software is
 * furnished to do so, subject to the following conditions:
 *
 * The above copyright notice and this permission notice shall be included in
 * all copies or substantial portions of the Software.
 *
 * THE SOFTWARE IS PROVIDED "AS IS", WITHOUT WARRANTY OF ANY KIND, EXPRESS OR
 * IMPLIED, INCLUDING BUT NOT LIMITED TO THE WARRANTIES OF MERCHANTABILITY,
 * FITNESS FOR A PARTICULAR PURPOSE AND NONINFRINGEMENT. IN NO EVENT SHALL THE
 * AUTHORS OR COPYRIGHT HOLDERS BE LIABLE FOR ANY CLAIM, DAMAGES OR OTHER
 * LIABILITY, WHETHER IN AN ACTION OF CONTRACT, TORT OR OTHERWISE, ARISING FROM,
 * OUT OF OR IN CONNECTION WITH THE SOFTWARE OR THE USE OR OTHER DEALINGS IN
 * THE SOFTWARE.
 */
#ifndef MICROPY_INCLUDED_LIB_TIMEUTILS_TIMEUTILS_H
#define MICROPY_INCLUDED_LIB_TIMEUTILS_TIMEUTILS_H

// The number of seconds between 1970/1/1 and 2000/1/1 is calculated using:
// time.mktime((2000,1,1,0,0,0,0,0,0)) - time.mktime((1970,1,1,0,0,0,0,0,0))
#define TIMEUTILS_SECONDS_1970_TO_2000 (946684800ULL)

typedef struct _timeutils_struct_time_t {
    uint16_t tm_year;       // i.e. 2014
    uint8_t tm_mon;         // 1..12
    uint8_t tm_mday;        // 1..31
    uint8_t tm_hour;        // 0..23
    uint8_t tm_min;         // 0..59
    uint8_t tm_sec;         // 0..59
    uint8_t tm_wday;        // 0..6  0 = Monday
    uint16_t tm_yday;       // 1..366
} timeutils_struct_time_t;

static inline uint64_t timeutils_seconds_since_2000_to_nanoseconds_since_1970(mp_uint_t s) {
    return ((uint64_t)s + TIMEUTILS_SECONDS_1970_TO_2000) * 1000000000ULL;
}

static inline mp_uint_t timeutils_seconds_since_2000_from_nanoseconds_since_1970(uint64_t ns) {
    return ns / 1000000000ULL - TIMEUTILS_SECONDS_1970_TO_2000;
}

bool timeutils_is_leap_year(mp_uint_t year);
mp_uint_t timeutils_days_in_month(mp_uint_t year, mp_uint_t month);
mp_uint_t timeutils_year_day(mp_uint_t year, mp_uint_t month, mp_uint_t date);

void timeutils_seconds_since_2000_to_struct_time(mp_uint_t t,
    timeutils_struct_time_t *tm);

mp_uint_t timeutils_seconds_since_2000(mp_uint_t year, mp_uint_t month,
    mp_uint_t date, mp_uint_t hour, mp_uint_t minute, mp_uint_t second);

mp_uint_t timeutils_mktime_2000(mp_uint_t year, mp_int_t month, mp_int_t mday,
    mp_int_t hours, mp_int_t minutes, mp_int_t seconds);

<<<<<<< HEAD
static inline uint64_t timeutils_nanoseconds_since_1970(mp_uint_t year, mp_uint_t month,
    mp_uint_t date, mp_uint_t hour, mp_uint_t minute, mp_uint_t second) {
    return timeutils_seconds_since_2000_to_nanoseconds_since_1970(
        timeutils_seconds_since_2000(year, month, date, hour, minute, second));
}

=======
// Select the Epoch used by the port.
#if MICROPY_EPOCH_IS_1970

static inline void timeutils_seconds_since_epoch_to_struct_time(uint64_t t, timeutils_struct_time_t *tm) {
    // TODO this will give incorrect results for dates before 2000/1/1
    return timeutils_seconds_since_2000_to_struct_time(t - TIMEUTILS_SECONDS_1970_TO_2000, tm);
}

static inline uint64_t timeutils_mktime(mp_uint_t year, mp_int_t month, mp_int_t mday, mp_int_t hours, mp_int_t minutes, mp_int_t seconds) {
    return timeutils_mktime_2000(year, month, mday, hours, minutes, seconds) + TIMEUTILS_SECONDS_1970_TO_2000;
}

static inline uint64_t timeutils_seconds_since_epoch(mp_uint_t year, mp_uint_t month,
    mp_uint_t date, mp_uint_t hour, mp_uint_t minute, mp_uint_t second) {
    return timeutils_seconds_since_2000(year, month, date, hour, minute, second) + TIMEUTILS_SECONDS_1970_TO_2000;
}

static inline mp_uint_t timeutils_seconds_since_epoch_from_nanoseconds_since_1970(uint64_t ns) {
    return ns / 1000000000ULL;
}

static inline uint64_t timeutils_nanoseconds_since_epoch_to_nanoseconds_since_1970(uint64_t ns) {
    return ns;
}

#else // Epoch is 2000

#define timeutils_seconds_since_epoch_to_struct_time timeutils_seconds_since_2000_to_struct_time
#define timeutils_seconds_since_epoch timeutils_seconds_since_2000
#define timeutils_mktime timeutils_mktime_2000

static inline uint64_t timeutils_seconds_since_epoch_to_nanoseconds_since_1970(mp_uint_t s) {
    return ((uint64_t)s + TIMEUTILS_SECONDS_1970_TO_2000) * 1000000000ULL;
}

static inline mp_uint_t timeutils_seconds_since_epoch_from_nanoseconds_since_1970(uint64_t ns) {
    return ns / 1000000000ULL - TIMEUTILS_SECONDS_1970_TO_2000;
}

static inline int64_t timeutils_nanoseconds_since_epoch_to_nanoseconds_since_1970(int64_t ns) {
    return ns + TIMEUTILS_SECONDS_1970_TO_2000 * 1000000000ULL;
}

#endif

>>>>>>> 78b23c3a
#endif // MICROPY_INCLUDED_LIB_TIMEUTILS_TIMEUTILS_H<|MERGE_RESOLUTION|>--- conflicted
+++ resolved
@@ -42,14 +42,6 @@
     uint16_t tm_yday;       // 1..366
 } timeutils_struct_time_t;
 
-static inline uint64_t timeutils_seconds_since_2000_to_nanoseconds_since_1970(mp_uint_t s) {
-    return ((uint64_t)s + TIMEUTILS_SECONDS_1970_TO_2000) * 1000000000ULL;
-}
-
-static inline mp_uint_t timeutils_seconds_since_2000_from_nanoseconds_since_1970(uint64_t ns) {
-    return ns / 1000000000ULL - TIMEUTILS_SECONDS_1970_TO_2000;
-}
-
 bool timeutils_is_leap_year(mp_uint_t year);
 mp_uint_t timeutils_days_in_month(mp_uint_t year, mp_uint_t month);
 mp_uint_t timeutils_year_day(mp_uint_t year, mp_uint_t month, mp_uint_t date);
@@ -63,14 +55,6 @@
 mp_uint_t timeutils_mktime_2000(mp_uint_t year, mp_int_t month, mp_int_t mday,
     mp_int_t hours, mp_int_t minutes, mp_int_t seconds);
 
-<<<<<<< HEAD
-static inline uint64_t timeutils_nanoseconds_since_1970(mp_uint_t year, mp_uint_t month,
-    mp_uint_t date, mp_uint_t hour, mp_uint_t minute, mp_uint_t second) {
-    return timeutils_seconds_since_2000_to_nanoseconds_since_1970(
-        timeutils_seconds_since_2000(year, month, date, hour, minute, second));
-}
-
-=======
 // Select the Epoch used by the port.
 #if MICROPY_EPOCH_IS_1970
 
@@ -116,5 +100,4 @@
 
 #endif
 
->>>>>>> 78b23c3a
 #endif // MICROPY_INCLUDED_LIB_TIMEUTILS_TIMEUTILS_H