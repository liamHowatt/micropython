--- conflicted
+++ resolved
@@ -132,8 +132,9 @@
     source esp-idf/export.sh
     make ${MAKEOPTS} -C mpy-cross
     make ${MAKEOPTS} -C ports/esp32 submodules
-<<<<<<< HEAD
-    make ${MAKEOPTS} -C ports/esp32 USER_C_MODULES=../../../examples/usercmodule/micropython.cmake FROZEN_MANIFEST=$(pwd)/ports/esp32/boards/manifest.py
+    make ${MAKEOPTS} -C ports/esp32 \
+        USER_C_MODULES=../../../examples/usercmodule/micropython.cmake \
+        FROZEN_MANIFEST=$(pwd)/ports/esp32/boards/manifest_test.py
     # if [ -d $IDF_PATH/components/esp32c3 ]; then
     #     make ${MAKEOPTS} -C ports/esp32 BOARD=GENERIC_C3
     # fi
@@ -143,23 +144,9 @@
     # if [ -d $IDF_PATH/components/esp32s3 ]; then
     #     make ${MAKEOPTS} -C ports/esp32 BOARD=GENERIC_S3
     # fi
-=======
-    make ${MAKEOPTS} -C ports/esp32 \
-        USER_C_MODULES=../../../examples/usercmodule/micropython.cmake \
-        FROZEN_MANIFEST=$(pwd)/ports/esp32/boards/manifest_test.py
-    if [ -d $IDF_PATH/components/esp32c3 ]; then
-        make ${MAKEOPTS} -C ports/esp32 BOARD=GENERIC_C3
-    fi
-    if [ -d $IDF_PATH/components/esp32s2 ]; then
-        make ${MAKEOPTS} -C ports/esp32 BOARD=GENERIC_S2
-    fi
-    if [ -d $IDF_PATH/components/esp32s3 ]; then
-        make ${MAKEOPTS} -C ports/esp32 BOARD=GENERIC_S3
-    fi
 
     # Test building native .mpy with xtensawin architecture.
     ci_native_mpy_modules_build xtensawin
->>>>>>> 9b486340
 }
 
 ########################################################################################
