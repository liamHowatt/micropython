--- conflicted
+++ resolved
@@ -117,18 +117,12 @@
     make ${MAKEOPTS} -C ports/esp32
     make ${MAKEOPTS} -C ports/esp32 clean
     make ${MAKEOPTS} -C ports/esp32 USER_C_MODULES=../../../examples/usercmodule/micropython.cmake FROZEN_MANIFEST=$(pwd)/ports/esp32/boards/manifest.py
-<<<<<<< HEAD
+    # if [ -d $IDF_PATH/components/esp32c3 ]; then
+    #     make ${MAKEOPTS} -C ports/esp32 BOARD=GENERIC_C3
+    # fi
     # if [ -d $IDF_PATH/components/esp32s2 ]; then
     #     make ${MAKEOPTS} -C ports/esp32 BOARD=GENERIC_S2
     # fi
-=======
-    if [ -d $IDF_PATH/components/esp32c3 ]; then
-        make ${MAKEOPTS} -C ports/esp32 BOARD=GENERIC_C3
-    fi
-    if [ -d $IDF_PATH/components/esp32s2 ]; then
-        make ${MAKEOPTS} -C ports/esp32 BOARD=GENERIC_S2
-    fi
->>>>>>> 7c54b642
 }
 
 ########################################################################################
