--- conflicted
+++ resolved
@@ -20,22 +20,15 @@
 # is of lower version, you can point MICROPY_CPYTHON3 environment var
 # to the correct executable.
 if os.name == 'nt':
-<<<<<<< HEAD
-    CPYTHON3 = os.getenv('MICROPY_CPYTHON3', 'python3.exe')
-=======
     CPYTHON3 = os.getenv('MICROPY_CPYTHON3', 'python')
->>>>>>> 78b23c3a
     MICROPYTHON = os.getenv('MICROPY_MICROPYTHON', base_path('../ports/windows/micropython.exe'))
 else:
     CPYTHON3 = os.getenv('MICROPY_CPYTHON3', 'python3')
     MICROPYTHON = os.getenv('MICROPY_MICROPYTHON', base_path('../ports/unix/micropython'))
-<<<<<<< HEAD
-=======
 
 # Use CPython options to not save .pyc files, to only access the core standard library
 # (not site packages which may clash with u-module names), and improve start up time.
 CPYTHON3_CMD = [CPYTHON3, "-BS"]
->>>>>>> 78b23c3a
 
 # mpy-cross is only needed if --via-mpy command-line arg is passed
 MPYCROSS = os.getenv('MICROPY_MPYCROSS', base_path('../mpy-cross/mpy-cross'))
@@ -330,11 +323,7 @@
             upy_float_precision = int(upy_float_precision)
         has_complex = run_feature_check(pyb, args, base_path, 'complex.py') == b'complex\n'
         has_coverage = run_feature_check(pyb, args, base_path, 'coverage.py') == b'coverage\n'
-<<<<<<< HEAD
-        cpy_byteorder = subprocess.check_output([CPYTHON3, base_path('feature_check/byteorder.py')])
-=======
         cpy_byteorder = subprocess.check_output(CPYTHON3_CMD + [base_path('feature_check/byteorder.py')])
->>>>>>> 78b23c3a
         skip_endian = (upy_byteorder != cpy_byteorder)
 
     # These tests don't test slice explicitly but rather use it to perform the test
