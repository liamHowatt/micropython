--- conflicted
+++ resolved
@@ -76,11 +76,7 @@
 #endif
 
 #ifndef mp_hal_time_ns
-<<<<<<< HEAD
-// Nanoseconds since 1970/1/1.
-=======
 // Nanoseconds since the Epoch.
->>>>>>> 78b23c3a
 uint64_t mp_hal_time_ns(void);
 #endif
 
