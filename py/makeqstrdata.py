"""
Process raw qstr file and output qstr data with length, hash and data bytes.

This script works with Python 2.6, 2.7, 3.3 and 3.4.
"""

from __future__ import print_function

import re
import sys

# Python 2/3 compatibility:
#   - iterating through bytes is different
#   - codepoint2name lives in a different module
import platform

if platform.python_version_tuple()[0] == "2":
    bytes_cons = lambda val, enc=None: bytearray(val)
    from htmlentitydefs import codepoint2name
elif platform.python_version_tuple()[0] == "3":
    bytes_cons = bytes
    from html.entities import codepoint2name
# end compatibility code

codepoint2name[ord("-")] = "hyphen"

# add some custom names to map characters that aren't in HTML
codepoint2name[ord(" ")] = "space"
codepoint2name[ord("'")] = "squot"
codepoint2name[ord(",")] = "comma"
codepoint2name[ord(".")] = "dot"
codepoint2name[ord(":")] = "colon"
codepoint2name[ord(";")] = "semicolon"
codepoint2name[ord("/")] = "slash"
codepoint2name[ord("%")] = "percent"
codepoint2name[ord("#")] = "hash"
codepoint2name[ord("(")] = "paren_open"
codepoint2name[ord(")")] = "paren_close"
codepoint2name[ord("[")] = "bracket_open"
codepoint2name[ord("]")] = "bracket_close"
codepoint2name[ord("{")] = "brace_open"
codepoint2name[ord("}")] = "brace_close"
codepoint2name[ord("*")] = "star"
codepoint2name[ord("!")] = "bang"
codepoint2name[ord("\\")] = "backslash"
codepoint2name[ord("+")] = "plus"
codepoint2name[ord("$")] = "dollar"
codepoint2name[ord("=")] = "equals"
codepoint2name[ord("?")] = "question"
codepoint2name[ord("@")] = "at_sign"
codepoint2name[ord("^")] = "caret"
codepoint2name[ord("|")] = "pipe"
codepoint2name[ord("~")] = "tilde"

# static qstrs, should be sorted

static_qstr_list = [
    "",
    "__dir__",  # Put __dir__ after empty qstr for builtin dir() to work
    "\n",
    " ",
    "*",
    "/",
    "<module>",
    "_",
    "__call__",
    "__class__",
    "__delitem__",
    "__enter__",
    "__exit__",
    "__getattr__",
    "__getitem__",
    "__hash__",
    "__init__",
    "__int__",
    "__iter__",
    "__len__",
    "__main__",
    "__module__",
    "__name__",
    "__new__",
    "__next__",
    "__qualname__",
    "__repr__",
    "__setitem__",
    "__str__",
    "ArithmeticError",
    "AssertionError",
    "AttributeError",
    "BaseException",
    "EOFError",
    "Ellipsis",
    "Exception",
    "GeneratorExit",
    "ImportError",
    "IndentationError",
    "IndexError",
    "KeyError",
    "KeyboardInterrupt",
    "LookupError",
    "MemoryError",
    "NameError",
    "NoneType",
    "NotImplementedError",
    "OSError",
    "OverflowError",
    "RuntimeError",
    "StopIteration",
    "SyntaxError",
    "SystemExit",
    "TypeError",
    "ValueError",
    "ZeroDivisionError",
    "abs",
    "all",
    "any",
    "append",
    "args",
    "bool",
    "builtins",
    "bytearray",
    "bytecode",
    "bytes",
    "callable",
    "chr",
    "classmethod",
    "clear",
    "close",
    "const",
    "copy",
    "count",
    "dict",
    "dir",
    "divmod",
    "end",
    "endswith",
    "eval",
    "exec",
    "extend",
    "find",
    "format",
    "from_bytes",
    "get",
    "getattr",
    "globals",
    "hasattr",
    "hash",
    "id",
    "index",
    "insert",
    "int",
    "isalpha",
    "isdigit",
    "isinstance",
    "islower",
    "isspace",
    "issubclass",
    "isupper",
    "items",
    "iter",
    "join",
    "key",
    "keys",
    "len",
    "list",
    "little",
    "locals",
    "lower",
    "lstrip",
    "main",
    "map",
    "micropython",
    "next",
    "object",
    "open",
    "ord",
    "pop",
    "popitem",
    "pow",
    "print",
    "range",
    "read",
    "readinto",
    "readline",
    "remove",
    "replace",
    "repr",
    "reverse",
    "rfind",
    "rindex",
    "round",
    "rsplit",
    "rstrip",
    "self",
    "send",
    "sep",
    "set",
    "setattr",
    "setdefault",
    "sort",
    "sorted",
    "split",
    "start",
    "startswith",
    "staticmethod",
    "step",
    "stop",
    "str",
    "strip",
    "sum",
    "super",
    "throw",
    "to_bytes",
    "tuple",
    "type",
    "update",
    "upper",
    "utf-8",
    "value",
    "values",
    "write",
    "zip",
]

# this must match the equivalent function in qstr.c
def compute_hash(qstr, bytes_hash):
    hash = 5381
    for b in qstr:
        hash = (hash * 33) ^ b
    # Make sure that valid hash is never zero, zero means "hash not computed"
    return (hash & ((1 << (8 * bytes_hash)) - 1)) or 1


def qstr_escape(qst):
    def esc_char(m):
        c = ord(m.group(0))
        try:
            name = codepoint2name[c]
        except KeyError:
            name = "0x%02x" % c
        return "_" + name + "_"

    return re.sub(r"[^A-Za-z0-9_]", esc_char, qst)


def parse_input_headers(infiles):
    qcfgs = {}
    qstrs = {}

    # add static qstrs
    for qstr in static_qstr_list:
        # work out the corresponding qstr name
        ident = qstr_escape(qstr)

        # don't add duplicates
        assert ident not in qstrs

        # add the qstr to the list, with order number to retain original order in file
        order = len(qstrs) - 300000
        qstrs[ident] = (order, ident, qstr)

    # read the qstrs in from the input files
    for infile in infiles:
        with open(infile, "rt") as f:
            for line in f:
                line = line.strip()

                # is this a config line?
                match = re.match(r"^QCFG\((.+), (.+)\)", line)
                if match:
                    value = match.group(2)
                    if value[0] == "(" and value[-1] == ")":
                        # strip parenthesis from config value
                        value = value[1:-1]
                    qcfgs[match.group(1)] = value
                    continue

                # is this a QSTR line?
                match = re.match(r"^Q\((.*)\)$", line)
                if not match:
                    continue

                # get the qstr value
                qstr = match.group(1)

                # special cases to specify control characters
                if qstr == "\\n":
                    qstr = "\n"
                elif qstr == "\\r\\n":
                    qstr = "\r\n"

                # work out the corresponding qstr name
                ident = qstr_escape(qstr)

                # don't add duplicates
                if ident in qstrs:
                    continue

                # add the qstr to the list, with order number to retain original order in file
                order = len(qstrs)
                # but put special method names like __add__ at the top of list, so
                # that their id's fit into a byte
                if ident == "":
                    # Sort empty qstr above all still
                    order = -200000
                elif ident == "__dir__":
                    # Put __dir__ after empty qstr for builtin dir() to work
                    order = -190000
                elif ident.startswith("__"):
                    order -= 100000
                qstrs[ident] = (order, ident, qstr)

    if not qcfgs:
        sys.stderr.write("ERROR: Empty preprocessor output - check for errors above\n")
        sys.exit(1)

    return qcfgs, qstrs


def escape_bytes(qstr, qbytes):
    if all(32 <= ord(c) <= 126 and c != "\\" and c != '"' for c in qstr):
        # qstr is all printable ASCII so render it as-is (for easier debugging)
        return qstr
    else:
        # qstr contains non-printable codes so render entire thing as hex pairs
        return "".join(("\\x%02x" % b) for b in qbytes)


def make_bytes(cfg_bytes_len, cfg_bytes_hash, qstr):
    qbytes = bytes_cons(qstr, "utf8")
    qlen = len(qbytes)
    qhash = compute_hash(qbytes, cfg_bytes_hash)
    if qlen >= (1 << (8 * cfg_bytes_len)):
        print("qstr is too long:", qstr)
        assert False
    qdata = escape_bytes(qstr, qbytes)
    return '%d, %d, "%s"' % (qhash, qlen, qdata)


def print_qstr_data(qcfgs, qstrs):
    # get config variables
    cfg_bytes_len = int(qcfgs["BYTES_IN_LEN"])
    cfg_bytes_hash = int(qcfgs["BYTES_IN_HASH"])

    # print out the starter of the generated C header file
    print("// This file was automatically generated by makeqstrdata.py")
    print("")

    # add NULL qstr with no hash or data
<<<<<<< HEAD
    print(
        'QDEF0(MP_QSTRnull, (const byte*)"%s%s" "")'
        % ("\\x00" * cfg_bytes_hash, "\\x00" * cfg_bytes_len)
    )
=======
    print('QDEF(MP_QSTRnull, 0, 0, "")')
>>>>>>> 9b486340

    # split qstr values into two pools. static consts first.
    q0_values = [q for q in qstrs.values() if q[0] < 0]
    q1_values = [q for q in qstrs.values() if q[0] >= 0]

    # go through each qstr in pool 0 and print it out. pool0 has special sort.
    for order, ident, qstr in sorted(q0_values, key=lambda x: x[0]):
        qbytes = make_bytes(cfg_bytes_len, cfg_bytes_hash, qstr)
        print("QDEF0(MP_QSTR_%s, %s)" % (ident, qbytes))

    # go through each qstr in pool 1 and print it out. pool1 is regularly sorted.
    for order, ident, qstr in sorted(q1_values, key=lambda x: x[2]):
        qbytes = make_bytes(cfg_bytes_len, cfg_bytes_hash, qstr)
        print("QDEF1(MP_QSTR_%s, %s)" % (ident, qbytes))


def do_work(infiles):
    qcfgs, qstrs = parse_input_headers(infiles)
    print_qstr_data(qcfgs, qstrs)


if __name__ == "__main__":
    do_work(sys.argv[1:])<|MERGE_RESOLUTION|>--- conflicted
+++ resolved
@@ -347,28 +347,12 @@
     print("")
 
     # add NULL qstr with no hash or data
-<<<<<<< HEAD
-    print(
-        'QDEF0(MP_QSTRnull, (const byte*)"%s%s" "")'
-        % ("\\x00" * cfg_bytes_hash, "\\x00" * cfg_bytes_len)
-    )
-=======
     print('QDEF(MP_QSTRnull, 0, 0, "")')
->>>>>>> 9b486340
-
-    # split qstr values into two pools. static consts first.
-    q0_values = [q for q in qstrs.values() if q[0] < 0]
-    q1_values = [q for q in qstrs.values() if q[0] >= 0]
-
-    # go through each qstr in pool 0 and print it out. pool0 has special sort.
-    for order, ident, qstr in sorted(q0_values, key=lambda x: x[0]):
+
+    # go through each qstr and print it out
+    for order, ident, qstr in sorted(qstrs.values(), key=lambda x: x[0]):
         qbytes = make_bytes(cfg_bytes_len, cfg_bytes_hash, qstr)
-        print("QDEF0(MP_QSTR_%s, %s)" % (ident, qbytes))
-
-    # go through each qstr in pool 1 and print it out. pool1 is regularly sorted.
-    for order, ident, qstr in sorted(q1_values, key=lambda x: x[2]):
-        qbytes = make_bytes(cfg_bytes_len, cfg_bytes_hash, qstr)
-        print("QDEF1(MP_QSTR_%s, %s)" % (ident, qbytes))
+        print("QDEF(MP_QSTR_%s, %s)" % (ident, qbytes))
 
 
 def do_work(infiles):
