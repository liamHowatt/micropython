# where py object files go (they have a name prefix to prevent filename clashes)
PY_BUILD = $(BUILD)/py

# where autogenerated header files go
HEADER_BUILD = $(BUILD)/genhdr

# file containing qstr defs for the core Python bit
PY_QSTR_DEFS = $(PY_SRC)/qstrdefs.h

# If qstr autogeneration is not disabled we specify the output header
# for all collected qstrings.
ifneq ($(QSTR_AUTOGEN_DISABLE),1)
QSTR_DEFS_COLLECTED = $(HEADER_BUILD)/qstrdefs.collected.h
endif

# Any files listed by these variables will cause a full regeneration of qstrs
# DEPENDENCIES: included in qstr processing; REQUIREMENTS: not included
QSTR_GLOBAL_DEPENDENCIES += $(PY_SRC)/mpconfig.h mpconfigport.h
QSTR_GLOBAL_REQUIREMENTS += $(HEADER_BUILD)/mpversion.h

# some code is performance bottleneck and compiled with other optimization options
CSUPEROPT = -O3

<<<<<<< HEAD
#LittlevGL
LVGL_BINDING_DIR = $(TOP)/lib/lv_bindings
LVGL_DIR = $(LVGL_BINDING_DIR)/lvgl
LVGL_GENERIC_DRV_DIR = $(LVGL_BINDING_DIR)/driver/generic
INC += -I$(LVGL_BINDING_DIR)
ALL_LVGL_SRC = $(shell find $(LVGL_DIR) -type f -name '*.h') $(LVGL_BINDING_DIR)/lv_conf.h
LVGL_PP = $(BUILD)/lvgl/lvgl.pp.c
LVGL_MPY = $(BUILD)/lvgl/lv_mpy.c
LVGL_MPY_METADATA = $(BUILD)/lvgl/lv_mpy.json
QSTR_GLOBAL_DEPENDENCIES += $(LVGL_MPY)
CFLAGS_MOD += $(LV_CFLAGS) 

$(LVGL_MPY): $(ALL_LVGL_SRC) $(LVGL_BINDING_DIR)/gen/gen_mpy.py 
	$(ECHO) "LVGL-GEN $@"
	$(Q)mkdir -p $(dir $@)
	$(Q)$(CPP) $(LV_CFLAGS) -I $(LVGL_BINDING_DIR)/pycparser/utils/fake_libc_include $(INC) $(LVGL_DIR)/lvgl.h > $(LVGL_PP)
	$(Q)$(PYTHON) $(LVGL_BINDING_DIR)/gen/gen_mpy.py -M lvgl -MP lv -MD $(LVGL_MPY_METADATA) -E $(LVGL_PP) $(LVGL_DIR)/lvgl.h > $@

CFLAGS_MOD += -Wno-unused-function
SRC_MOD += $(subst $(TOP)/,,$(shell find $(LVGL_DIR)/src $(LVGL_GENERIC_DRV_DIR) -type f -name "*.c") $(LVGL_MPY))

#lodepng
LODEPNG_DIR = $(TOP)/lib/lv_bindings/driver/png/lodepng
MP_LODEPNG_C = $(TOP)/lib/lv_bindings/driver/png/mp_lodepng.c
ALL_LODEPNG_SRC = $(shell find $(LODEPNG_DIR) -type f)
LODEPNG_MODULE = $(BUILD)/lodepng/mp_lodepng.c
LODEPNG_C = $(BUILD)/lodepng/lodepng.c
LODEPNG_PP = $(BUILD)/lodepng/lodepng.pp.c
INC += -I$(LODEPNG_DIR)
LODEPNG_CFLAGS += -DLODEPNG_NO_COMPILE_ENCODER -DLODEPNG_NO_COMPILE_DISK -DLODEPNG_NO_COMPILE_ALLOCATORS
CFLAGS_MOD += $(LODEPNG_CFLAGS)

$(LODEPNG_MODULE): $(ALL_LODEPNG_SRC) $(LVGL_BINDING_DIR)/gen/gen_mpy.py 
	$(ECHO) "LODEPNG-GEN $@"
	$(Q)mkdir -p $(dir $@)
	$(Q)$(CPP) $(LODEPNG_CFLAGS) $(INC) -I $(LVGL_BINDING_DIR)/pycparser/utils/fake_libc_include $(LODEPNG_DIR)/lodepng.h > $(LODEPNG_PP)
	$(Q)$(PYTHON) $(LVGL_BINDING_DIR)/gen/gen_mpy.py -M lodepng -E $(LODEPNG_PP) $(LODEPNG_DIR)/lodepng.h > $@

$(LODEPNG_C): $(LODEPNG_DIR)/lodepng.cpp $(LODEPNG_DIR)/*
	$(Q)mkdir -p $(dir $@)
	cp $< $@

SRC_MOD += $(subst $(TOP)/,,$(LODEPNG_C) $(MP_LODEPNG_C) $(LODEPNG_MODULE))

=======
# Enable building 32-bit code on 64-bit host.
ifeq ($(MICROPY_FORCE_32BIT),1)
CC += -m32
CXX += -m32
LD += -m32
endif
>>>>>>> c2317a3a

# External modules written in C.
ifneq ($(USER_C_MODULES),)
# pre-define USERMOD variables as expanded so that variables are immediate
# expanded as they're added to them
SRC_USERMOD :=
CFLAGS_USERMOD :=
LDFLAGS_USERMOD :=
$(foreach module, $(wildcard $(USER_C_MODULES)/*/micropython.mk), \
    $(eval USERMOD_DIR = $(patsubst %/,%,$(dir $(module))))\
    $(info Including User C Module from $(USERMOD_DIR))\
	$(eval include $(module))\
)

SRC_MOD += $(patsubst $(USER_C_MODULES)/%.c,%.c,$(SRC_USERMOD))
CFLAGS_MOD += $(CFLAGS_USERMOD)
LDFLAGS_MOD += $(LDFLAGS_USERMOD)
endif

# py object files
PY_CORE_O_BASENAME = $(addprefix py/,\
	mpstate.o \
	nlr.o \
	nlrx86.o \
	nlrx64.o \
	nlrthumb.o \
	nlrpowerpc.o \
	nlrxtensa.o \
	nlrsetjmp.o \
	malloc.o \
	gc.o \
	pystack.o \
	qstr.o \
	vstr.o \
	mpprint.o \
	unicode.o \
	mpz.o \
	reader.o \
	lexer.o \
	parse.o \
	scope.o \
	compile.o \
	emitcommon.o \
	emitbc.o \
	asmbase.o \
	asmx64.o \
	emitnx64.o \
	asmx86.o \
	emitnx86.o \
	asmthumb.o \
	emitnthumb.o \
	emitinlinethumb.o \
	asmarm.o \
	emitnarm.o \
	asmxtensa.o \
	emitnxtensa.o \
	emitinlinextensa.o \
	emitnxtensawin.o \
	formatfloat.o \
	parsenumbase.o \
	parsenum.o \
	emitglue.o \
	persistentcode.o \
	runtime.o \
	runtime_utils.o \
	scheduler.o \
	nativeglue.o \
	pairheap.o \
	ringbuf.o \
	stackctrl.o \
	argcheck.o \
	warning.o \
	profile.o \
	map.o \
	obj.o \
	objarray.o \
	objattrtuple.o \
	objbool.o \
	objboundmeth.o \
	objcell.o \
	objclosure.o \
	objcomplex.o \
	objdeque.o \
	objdict.o \
	objenumerate.o \
	objexcept.o \
	objfilter.o \
	objfloat.o \
	objfun.o \
	objgenerator.o \
	objgetitemiter.o \
	objint.o \
	objint_longlong.o \
	objint_mpz.o \
	objlist.o \
	objmap.o \
	objmodule.o \
	objobject.o \
	objpolyiter.o \
	objproperty.o \
	objnone.o \
	objnamedtuple.o \
	objrange.o \
	objreversed.o \
	objset.o \
	objsingleton.o \
	objslice.o \
	objstr.o \
	objstrunicode.o \
	objstringio.o \
	objtuple.o \
	objtype.o \
	objzip.o \
	opmethods.o \
	sequence.o \
	stream.o \
	binary.o \
	builtinimport.o \
	builtinevex.o \
	builtinhelp.o \
	modarray.o \
	modbuiltins.o \
	modcollections.o \
	modgc.o \
	modio.o \
	modmath.o \
	modcmath.o \
	modmicropython.o \
	modstruct.o \
	modsys.o \
	moduerrno.o \
	modthread.o \
	vm.o \
	bc.o \
	showbc.o \
	repl.o \
	smallint.o \
	frozenmod.o \
	)

PY_EXTMOD_O_BASENAME = \
	extmod/moduasyncio.o \
	extmod/moductypes.o \
	extmod/modujson.o \
	extmod/modure.o \
	extmod/moduzlib.o \
	extmod/moduheapq.o \
	extmod/modutimeq.o \
	extmod/moduhashlib.o \
	extmod/moducryptolib.o \
	extmod/modubinascii.o \
	extmod/virtpin.o \
	extmod/machine_mem.o \
	extmod/machine_pinbase.o \
	extmod/machine_signal.o \
	extmod/machine_pulse.o \
	extmod/machine_i2c.o \
	extmod/machine_spi.o \
	extmod/modbluetooth.o \
	extmod/modussl_axtls.o \
	extmod/modussl_mbedtls.o \
	extmod/modurandom.o \
	extmod/moduselect.o \
	extmod/moduwebsocket.o \
	extmod/modwebrepl.o \
	extmod/modframebuf.o \
	extmod/vfs.o \
	extmod/vfs_blockdev.o \
	extmod/vfs_reader.o \
	extmod/vfs_posix.o \
	extmod/vfs_posix_file.o \
	extmod/vfs_fat.o \
	extmod/vfs_fat_diskio.o \
	extmod/vfs_fat_file.o \
	extmod/vfs_lfs.o \
	extmod/utime_mphal.o \
	extmod/uos_dupterm.o \
	lib/embed/abort_.o \
	lib/utils/printf.o \

# prepend the build destination prefix to the py object files
PY_CORE_O = $(addprefix $(BUILD)/, $(PY_CORE_O_BASENAME))
PY_EXTMOD_O = $(addprefix $(BUILD)/, $(PY_EXTMOD_O_BASENAME))

# this is a convenience variable for ports that want core, extmod and frozen code
PY_O = $(PY_CORE_O) $(PY_EXTMOD_O)

# object file for frozen code specified via a manifest
ifneq ($(FROZEN_MANIFEST),)
PY_O += $(BUILD)/$(BUILD)/frozen_content.o
endif

# object file for frozen files
ifneq ($(FROZEN_DIR),)
PY_O += $(BUILD)/$(BUILD)/frozen.o
endif

# object file for frozen bytecode (frozen .mpy files)
ifneq ($(FROZEN_MPY_DIR),)
PY_O += $(BUILD)/$(BUILD)/frozen_mpy.o
endif

# Sources that may contain qstrings
SRC_QSTR_IGNORE = py/nlr%
SRC_QSTR += $(SRC_MOD) $(filter-out $(SRC_QSTR_IGNORE),$(PY_CORE_O_BASENAME:.o=.c)) $(PY_EXTMOD_O_BASENAME:.o=.c)

# Anything that depends on FORCE will be considered out-of-date
FORCE:
.PHONY: FORCE

$(HEADER_BUILD)/mpversion.h: FORCE | $(HEADER_BUILD)
	$(Q)$(PYTHON) $(PY_SRC)/makeversionhdr.py $@

# mpconfigport.mk is optional, but changes to it may drastically change
# overall config, so they need to be caught
MPCONFIGPORT_MK = $(wildcard mpconfigport.mk)

# qstr data
# Adding an order only dependency on $(HEADER_BUILD) causes $(HEADER_BUILD) to get
# created before we run the script to generate the .h
# Note: we need to protect the qstr names from the preprocessor, so we wrap
# the lines in "" and then unwrap after the preprocessor is finished.
# See more information about this process in docs/develop/qstr.rst.
$(HEADER_BUILD)/qstrdefs.generated.h: $(PY_QSTR_DEFS) $(QSTR_DEFS) $(QSTR_DEFS_COLLECTED) $(PY_SRC)/makeqstrdata.py mpconfigport.h $(MPCONFIGPORT_MK) $(PY_SRC)/mpconfig.h | $(HEADER_BUILD)
	$(ECHO) "GEN $@"
	$(Q)$(CAT) $(PY_QSTR_DEFS) $(QSTR_DEFS) $(QSTR_DEFS_COLLECTED) | $(SED) 's/^Q(.*)/"&"/' | $(CPP) $(CFLAGS) - | $(SED) 's/^\"\(Q(.*)\)\"/\1/' > $(HEADER_BUILD)/qstrdefs.preprocessed.h
	$(Q)$(PYTHON) $(PY_SRC)/makeqstrdata.py $(HEADER_BUILD)/qstrdefs.preprocessed.h > $@

$(HEADER_BUILD)/compressed.data.h: $(HEADER_BUILD)/compressed.collected
	$(ECHO) "GEN $@"
	$(Q)$(PYTHON) $(PY_SRC)/makecompresseddata.py $< > $@

# build a list of registered modules for py/objmodule.c.
$(HEADER_BUILD)/moduledefs.h: $(SRC_QSTR) $(QSTR_GLOBAL_DEPENDENCIES) | $(HEADER_BUILD)/mpversion.h
	@$(ECHO) "GEN $@"
	$(Q)$(PYTHON) $(PY_SRC)/makemoduledefs.py --vpath="., $(TOP), $(USER_C_MODULES)" $(SRC_QSTR) > $@

SRC_QSTR += $(HEADER_BUILD)/moduledefs.h

# Standard C functions like memset need to be compiled with special flags so
# the compiler does not optimise these functions in terms of themselves.
CFLAGS_BUILTIN ?= -ffreestanding -fno-builtin -fno-lto
$(BUILD)/lib/libc/string0.o: CFLAGS += $(CFLAGS_BUILTIN)

# Force nlr code to always be compiled with space-saving optimisation so
# that the function preludes are of a minimal and predictable form.
$(PY_BUILD)/nlr%.o: CFLAGS += -Os

# optimising gc for speed; 5ms down to 4ms on pybv2
$(PY_BUILD)/gc.o: CFLAGS += $(CSUPEROPT)

# optimising vm for speed, adds only a small amount to code size but makes a huge difference to speed (20% faster)
$(PY_BUILD)/vm.o: CFLAGS += $(CSUPEROPT)
# Optimizing vm.o for modern deeply pipelined CPUs with branch predictors
# may require disabling tail jump optimization. This will make sure that
# each opcode has its own dispatching jump which will improve branch
# branch predictor efficiency.
# https://marc.info/?l=lua-l&m=129778596120851
# http://hg.python.org/cpython/file/b127046831e2/Python/ceval.c#l828
# http://www.emulators.com/docs/nx25_nostradamus.htm
#-fno-crossjumping

# Include rules for extmod related code
include $(TOP)/extmod/extmod.mk<|MERGE_RESOLUTION|>--- conflicted
+++ resolved
@@ -21,7 +21,13 @@
 # some code is performance bottleneck and compiled with other optimization options
 CSUPEROPT = -O3
 
-<<<<<<< HEAD
+# Enable building 32-bit code on 64-bit host.
+ifeq ($(MICROPY_FORCE_32BIT),1)
+CC += -m32
+CXX += -m32
+LD += -m32
+endif
+
 #LittlevGL
 LVGL_BINDING_DIR = $(TOP)/lib/lv_bindings
 LVGL_DIR = $(LVGL_BINDING_DIR)/lvgl
@@ -65,15 +71,6 @@
 	cp $< $@
 
 SRC_MOD += $(subst $(TOP)/,,$(LODEPNG_C) $(MP_LODEPNG_C) $(LODEPNG_MODULE))
-
-=======
-# Enable building 32-bit code on 64-bit host.
-ifeq ($(MICROPY_FORCE_32BIT),1)
-CC += -m32
-CXX += -m32
-LD += -m32
-endif
->>>>>>> c2317a3a
 
 # External modules written in C.
 ifneq ($(USER_C_MODULES),)
