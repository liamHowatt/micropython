--- conflicted
+++ resolved
@@ -249,15 +249,13 @@
 /*****************************************************************************/
 /* Fine control over Python builtins, classes, modules, etc                  */
 
-<<<<<<< HEAD
 // Whether str object is proper unicode
 #ifndef MICROPY_PY_BUILTINS_STR_UNICODE
 #define MICROPY_PY_BUILTINS_STR_UNICODE (0)
-=======
+
 // Whether to support bytearray object
 #ifndef MICROPY_PY_BUILTINS_BYTEARRAY
 #define MICROPY_PY_BUILTINS_BYTEARRAY (1)
->>>>>>> 8993fb6c
 #endif
 
 // Whether to support set object
